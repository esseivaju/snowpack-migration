/*
 *  SNOWPACK stand-alone
 *
 *  Copyright WSL Institute for Snow and Avalanche Research SLF, DAVOS, SWITZERLAND
*/
/*  This file is part of Snowpack.
    Snowpack is free software: you can redistribute it and/or modify
    it under the terms of the GNU General Public License as published by
    the Free Software Foundation, either version 3 of the License, or
    (at your option) any later version.

    Snowpack is distributed in the hope that it will be useful,
    but WITHOUT ANY WARRANTY; without even the implied warranty of
    MERCHANTABILITY or FITNESS FOR A PARTICULAR PURPOSE.  See the
    GNU General Public License for more details.

    You should have received a copy of the GNU General Public License
    along with Snowpack.  If not, see <http://www.gnu.org/licenses/>.
*/
#include <snowpack/libsnowpack.h>
#include <meteoio/MeteoIO.h>

#include <iostream>
#include <string>
#include <sstream>

#ifdef _MSC_VER
	/*
	This software contains code under BSD license (namely, getopt for Visual C++).
	Therefore, this product includes software developed by the University of
	California, Berkeley and its contributors when compiling with Visual C++.
	*/
	#include "getopt.h"
#else
	//#include <unistd.h> //for getopt
	#include <getopt.h> //for getopt_long
#endif

using namespace std;
using namespace mio;

#ifdef DEBUG_ARITHM
	#ifndef _GNU_SOURCE
		#define _GNU_SOURCE
	#endif
	#ifndef __USE_GNU
		#define __USE_GNU
	#endif
	#include <fenv.h>
#endif


/**
 * @class Slope a C. Fierz class ;-)
 */
class Slope {

	public:
		Slope(const mio::Config& cfg);

		double prevailing_wind_dir;
		unsigned int nSlopes;
		unsigned int mainStation;  ///< main station, flat field or slope
		unsigned int sector;       ///< main station (0) or current slope sector (1:nSlopes)
		unsigned int first;        ///< first virtual slope station in computing sequence
		unsigned int luv;
		unsigned int lee;
		bool north, south;
		bool snow_erosion, mainStationDriftIndex;
		bool snow_redistribution, luvDriftIndex;

		unsigned int getSectorDir(const double& dir_or_expo) const;
		void setSlope(const unsigned int slope_sequence, vector<SnowStation>& vecXdata, double& wind_dir);

	private:
		double sector_width;       ///< width of slope sector: 360./std::max((unsigned)1, nSlopes-1) deg
};

/**
 * @class Cumsum a C. Fierz class ;-)
 * To cumulate various mass fluxes over either hazard or time series time steps
 */
class Cumsum {

	public:
		Cumsum(const unsigned int nSlopes);

		double precip;
		double drift, snow, runoff, rain;
		vector<double> erosion; // Cumulated eroded mass; dumped to file as rate
};

/************************************************************
 * static section                                           *
 ************************************************************/

//Global variables in this file:
static string cfgfile = "io.ini";
static string mode = "RESEARCH";
static mio::Date dateBegin, dateEnd;
static vector<string> vecStationIDs;

/// @brief Main control parameters
struct MainControl
{
	double Duration;     ///< Duration of run (s)
	size_t nStep;        ///< Time step number
	size_t nAvg;         ///< Number of calculation time steps to average fluxes etc.
	size_t HzStep;       ///< Hazard step number (should be half of nStep in operational mode)
	bool   TsDump;       ///< Flag for time series dump
	bool   HzDump;       ///< Calculation of hazard information will be performed
	bool   PrDump;       ///< Flag for profile dump
	bool   XdataDump;    ///< Backup of Xdata will be performed
	bool   sdbDump;      ///< Dump to data base if required in operational mode
	bool   resFirstDump; ///< Flag to dump initial state of snowpack
};

/************************************************************
 * non-static section                                       *
 ************************************************************/

Slope::Slope(const mio::Config& cfg)
       : prevailing_wind_dir(0.), nSlopes(0), mainStation(0), sector(0),
         first(1), luv(0), lee(0),
         north(false), south(false),
         snow_erosion(false), mainStationDriftIndex(false),
         snow_redistribution(false), luvDriftIndex(false),
         sector_width(0)
{
	cfg.getValue("NUMBER_SLOPES", "SnowpackAdvanced", nSlopes);
	cfg.getValue("SNOW_EROSION", "SnowpackAdvanced", snow_erosion);
	stringstream ss;
	ss << nSlopes;
	cfg.getValue("SNOW_REDISTRIBUTION", "SnowpackAdvanced", snow_redistribution);
	if (snow_redistribution && !(nSlopes > 1 && nSlopes % 2 == 1))
		throw mio::IOException("Please set NUMBER_SLOPES to 3, 5, 7, or 9 with SNOW_REDISTRIBUTION set! (nSlopes="+ss.str()+")", AT);
	cfg.getValue("PREVAILING_WIND_DIR", "SnowpackAdvanced", prevailing_wind_dir, mio::IOUtils::nothrow);
	sector_width = 360. / static_cast<double>(std::max((unsigned)1, nSlopes-1));
}

/**
 * @brief Determine either direction of blowing wind or slope exposition.
 * NOTE that station slope.first always corresponds to the prevailing wind direction
 * @param dir_or_expo direction of wind or exposition
 **/
unsigned int Slope::getSectorDir(const double& dir_or_expo) const
{
	double dir = dir_or_expo;
	if (dir > 360.) dir -= 360.;
	else if (dir < 0.) dir += 360.;
	const unsigned int sectorDir = (unsigned int)((floor((dir + 0.5*sector_width)/sector_width)) + 1);
	if (sectorDir >= nSlopes) return 1;
	else return sectorDir;
}

/**
 * @brief Set slope variables
 * @param slope_sequence computation sequence for slopes
 * @param vecXdata
 * @param wind_dir direction of wind
 **/
void Slope::setSlope(const unsigned int slope_sequence, vector<SnowStation>& vecXdata, double& wind_dir)
{
	mainStationDriftIndex = false;
	luvDriftIndex = false;
	switch (slope_sequence) {
	case 0:
		for (size_t kk=0; kk<nSlopes; kk++) {
			vecXdata[kk].windward = false;
			vecXdata[kk].rho_hn   = 0.;
			vecXdata[kk].hn       = 0.;
		}
		if (nSlopes > 1) {
			luv = getSectorDir(wind_dir - prevailing_wind_dir);
			vecXdata[luv].windward = true;
			lee = (luv + nSlopes/2) % (nSlopes-1);
			if (lee == 0) lee = nSlopes - 1;
		} else {
			//requesting slope 0 of 0 expositions
			luv = lee = 0;
		}
		sector = mainStation;
		mainStationDriftIndex = ((nSlopes == 1) && snow_erosion);
		break;
	case 1:
		sector = luv;
		luvDriftIndex = snow_redistribution;
		break;
	default:
		sector++;
		if (sector == nSlopes) sector = 1;
	}
	north = (vecXdata[sector].meta.getSlopeAngle() > 0. && vecXdata[sector].meta.getAzimuth() == 0.);
	south = (vecXdata[sector].meta.getSlopeAngle() > 0. && vecXdata[sector].meta.getAzimuth() == 180.);
}

Cumsum::Cumsum(const unsigned int nSlopes)
        : precip(0.),
          drift(0.), snow(0.), runoff(0.), rain(0.),
          erosion(nSlopes, 0.)
{}

inline void Version()
{
#ifdef _MSC_VER
	cout << "This version of Snowpack uses a BSD-licensed port of getopt for Visual C++. \n"
		<< "It therefore includes software developed by the University of "
		<< "California, Berkeley and its contributors." << endl;
#endif
	cout << "Snowpack version " << SN_VERSION << " compiled on " << __DATE__ << " " << __TIME__ << "\n"
		<< "\tLibsnowpack " << snowpack::getLibVersion() << "\n"
		<< "\tMeteoIO " << mio::getLibVersion() << endl;
}

inline void Usage(const string& programname)
{
	Version();

	cout << "Usage: " << programname << endl
		<< "\t[-b, --begindate=YYYY-MM-DDTHH:MM] (e.g.:2007-08-11T09:00)\n"
		<< "\t[-e, --enddate=YYYY-MM-DDTHH:MM] (e.g.:2008-08-11T09:00)\n"
		<< "\t[-c, --config=<ini file>] (e.g. io.ini)\n"
		<< "\t[-m, --mode=<operational or research>] (default: research)\n"
		<< "\t[-s, --stations=<comma delimited stationnames>] (e.g. DAV2,WFJ2)\n"
		<< "\t[-v, --version] Print the version number\n"
		<< "\t[-h, --help] Print help message and version information\n\n";
	cout << "\tPlease not that the operational mode should only be used within SLF\n";

	cout << "Example: " << programname << " -c io.ini -e 1996-06-17T00:00\n\n";
}

inline void parseCmdLine(int argc, char **argv, string& begin_date_str, string& end_date_str)
{
	int longindex=0, opt=-1;
	bool setEnd = false;

	struct option long_options[] =
	{
		{"begindate", required_argument, 0, 'b'},
		{"enddate", required_argument, 0, 'e'},
		{"mode", required_argument, 0, 'm'},
		{"config", required_argument, 0, 'c'},
		{"stations", required_argument, 0, 's'},
		{"version", no_argument, 0, 'v'},
		{"help", no_argument, 0, 'h'},
		{0, 0, 0, 0}
	};

	if (argc==1) { //no arguments provided
		Usage(string(argv[0]));
		exit(1);
	}

	while ((opt=getopt_long( argc, argv, ":b:e:m:c:s:v:h", long_options, &longindex)) != -1) {
		switch (opt) {
		case 0:
			break;
		case 'b': {
			begin_date_str=string(optarg); //we don't know yet the time zone, conversion will be done later
			break;
		}
		case 'e': {
			end_date_str=string(optarg); //we don't know yet the time zone, conversion will be done later
			setEnd = true;
			break;
		}
		case 'm':
			mode = string(optarg);
			mio::IOUtils::toUpper(mode);
			if (!(mode == "RESEARCH" || mode == "OPERATIONAL")) {
				cerr << endl << "[E] Command line option '-" << char(opt) << "' requires 'research' or 'operational' as operand\n";
				Usage(string(argv[0]));
				exit(1);
			}
			break;
		case 'c':
			cfgfile = string(optarg);
			break;
		case 's':
			mio::IOUtils::readLineToVec(string(optarg), vecStationIDs, ',');
			break;
		case ':': //operand missing
			cerr << endl << "[E] Command line option '-" << char(opt) << "' requires an operand\n";
			Usage(string(argv[0]));
			exit(1);
		case 'v':
			Version();
			exit(0);
		case 'h':
			Usage(string(argv[0]));
			exit(0);
		case '?':
			cerr << endl << "[E] Unknown argument detected\n";
			Usage(string(argv[0]));
			exit(1);
		default:
			cerr << endl << "[E] getopt returned character code " <<  opt << "\n";
			Usage(string(argv[0]));
			exit(1);
		}
	}

	if (!setEnd) {
		cerr << endl << "[E] You must specify an enddate for the simulation!\n";
		Usage(string(argv[0]));
		exit(1);
	}
}

inline void editMeteoData(mio::MeteoData& md, const string& variant, const double& thresh_rain)
{ //HACK: these should be handled by DataGenerators
	if (md(MeteoData::PSUM_PH)==IOUtils::nodata) {
		const double ta = md(MeteoData::TA);
		if (ta!=IOUtils::nodata)
			md(MeteoData::PSUM_PH) = (ta>=IOUtils::C_TO_K(thresh_rain))? 1. : 0.; //fallback: simple temp threshold
	}

	if (md(MeteoData::VW) == mio::IOUtils::nodata)
		md(MeteoData::VW) = 1.0; // if no wind measurement exists assume 1 m/s; ori: 3 m/s

	if (md(MeteoData::DW) == mio::IOUtils::nodata)
		md(MeteoData::DW) = 0.;

	if (md(MeteoData::TSG) == mio::IOUtils::nodata)
		md(MeteoData::TSG) = 273.15;

	//Add the atmospheric emissivity as a parameter
	if (!md.param_exists("EA")) {
		md.addParameter("EA");
		md("EA") = SnLaws::AirEmissivity(md, variant);
	}

	// Snow stations without separate wind station use their own wind for local drifting and blowing snow
	if (!md.param_exists("VW_DRIFT")) {
		md.addParameter("VW_DRIFT");
		md("VW_DRIFT") = md(MeteoData::VW);
	}
	if (!md.param_exists("DW_DRIFT")) {
		md.addParameter("DW_DRIFT");
		md("DW_DRIFT") = md(MeteoData::DW);
	}
}

// Return true if snowpack can compute the next timestep, else false
inline bool validMeteoData(const mio::MeteoData& md, const string& StationName, const string& variant, const bool& enforce_snow_height)
{
	bool miss_ta=false, miss_rh=false, miss_precip=false, miss_splitting=false, miss_hs=false;
	bool miss_rad=false, miss_ea=false;

	if (md(MeteoData::TA) == mio::IOUtils::nodata)
		miss_ta=true;
	if (md(MeteoData::RH) == mio::IOUtils::nodata)
		miss_rh=true;
	if ((variant != "ANTARCTICA")
	        && ((md(MeteoData::ISWR) == mio::IOUtils::nodata) && (md(MeteoData::RSWR) == mio::IOUtils::nodata)))
		miss_rad=true;
	if (enforce_snow_height && (md(MeteoData::HS) == mio::IOUtils::nodata))
		miss_hs=true;
	if (!enforce_snow_height && (md(MeteoData::PSUM) == mio::IOUtils::nodata) )
		miss_precip=true;
	if (!enforce_snow_height && (md(MeteoData::PSUM_PH) == mio::IOUtils::nodata) )
		miss_splitting=true;
	if (md("EA") == mio::IOUtils::nodata)
		miss_ea=true;

	if (miss_ta || miss_rh || miss_rad || miss_precip || miss_splitting || miss_hs || miss_ea) {
		mio::Date now;
		now.setFromSys();
		cerr << "[E] [" << now.toString(mio::Date::ISO) << "] ";
		cerr << StationName << " missing { ";
		if (miss_ta) cerr << "TA ";
		if (miss_rh) cerr << "RH ";
		if (miss_rad) cerr << "sw_radiation ";
		if (miss_hs) cerr << "HS ";
		if (miss_precip) cerr << "precipitation ";
		if (miss_splitting) cerr << "precip_splitting ";
		if (miss_ea) cerr << "lw_radiation ";
		cerr << "} on " << md.date.toString(mio::Date::ISO) << "\n";
		return false;
	}
	return true;
}

inline void copyMeteoData(const mio::MeteoData& md, CurrentMeteo& Mdata,
                   const double prevailing_wind_dir, const double wind_scaling_factor)
{
	Mdata.date   = Date::rnd(md.date, 1);
	Mdata.ta     = md(MeteoData::TA);
	Mdata.rh     = md(MeteoData::RH);
	if (md.param_exists("RH_AVG"))
		Mdata.rh_avg = md("RH_AVG");
	Mdata.vw     = md(MeteoData::VW);
	Mdata.dw     = md(MeteoData::DW);
	Mdata.vw_max = md(MeteoData::VW_MAX);
	if (md.param_exists("VW_AVG"))
		Mdata.vw_avg = md("VW_AVG");

	Mdata.vw_drift = md("VW_DRIFT");
	if (Mdata.vw_drift != mio::IOUtils::nodata) Mdata.vw_drift *= wind_scaling_factor;
	Mdata.dw_drift = md("DW_DRIFT");
	if (Mdata.dw_drift == mio::IOUtils::nodata) Mdata.dw_drift = prevailing_wind_dir;

	Mdata.iswr   = md(MeteoData::ISWR);
	Mdata.rswr   = md(MeteoData::RSWR);

	Mdata.ea  = md("EA");
	Mdata.tss = md(MeteoData::TSS);
	if (md.param_exists("TSS_A12H") && (md("TSS_A12H") != mio::IOUtils::nodata))
		Mdata.tss_a12h = md("TSS_A12H");
	else
		Mdata.tss_a12h = Constants::undefined;
	if (md.param_exists("TSS_A24H") && (md("TSS_A24H") != mio::IOUtils::nodata))
		Mdata.tss_a24h = md("TSS_A24H");
	else
		Mdata.tss_a24h = Constants::undefined;
	Mdata.ts0 = md(MeteoData::TSG);

	Mdata.psum_ph = md(MeteoData::PSUM_PH);
	Mdata.psum = md(MeteoData::PSUM);

	Mdata.hs = md(MeteoData::HS);
	if (md.param_exists("HS_A3H") && (md("HS_A3H") != mio::IOUtils::nodata))
		Mdata.hs_a3h = md("HS_A3H");
	else
		Mdata.hs_a3h = Constants::undefined;

	// Add measured new snow density if available
	if (md.param_exists("RHO_HN"))
		Mdata.rho_hn = md("RHO_HN");

	// Add advective heat (for permafrost) if available
	if(md.param_exists("ADV_HEAT"))
		Mdata.adv_heat = md("ADV_HEAT");
}

inline double getHS_last3hours(mio::IOManager &io, const mio::Date& current_date)
{
	std::vector<mio::MeteoData> MyMeteol3h;

	try {
		io.getMeteoData(current_date - 3.0/24.0, MyMeteol3h);  // meteo data with 3 h (left) lag
	} catch (...) {
		cerr << "[E] failed to read meteo data with 3 hours (left) lag\n";
		throw;
	}

	if (MyMeteol3h[0].param_exists("HS_A3H") && (MyMeteol3h[0]("HS_A3H") != mio::IOUtils::nodata))
		return MyMeteol3h[0]("HS_A3H");
	else
		return Constants::undefined;
}

/**
 * @brief Make sure that both short wave fluxes get at least a "realistic" value but measured albedo only if both fluxes are measured
 * @note To be done only for flat field or single slope station
 * @param Mdata
 * @param Xdata
 * @param slope
 */
inline void setShortWave(CurrentMeteo& Mdata, const SnowStation& Xdata, const bool& iswr_is_net)
{
	if ((Mdata.iswr > 5.) && (Mdata.rswr > 3.) && !iswr_is_net)
		Mdata.mAlbedo = Mdata.rswr / Mdata.iswr;
	else
		Mdata.mAlbedo = Constants::undefined;

	const double cAlbedo = Xdata.Albedo;

	if (iswr_is_net) {
		const double netSW = Mdata.iswr;
		if(netSW==0.) { //this should only happen at night
			Mdata.iswr = 0.;
			Mdata.rswr = 0.;
			return;
		}
		Mdata.iswr = netSW / (1. - cAlbedo);
		Mdata.rswr = netSW / (1./cAlbedo - 1.);
		return;
	}

	if (Mdata.iswr == mio::IOUtils::nodata)
		Mdata.iswr = Mdata.rswr / Xdata.Albedo;
	if (Mdata.rswr == mio::IOUtils::nodata)
		Mdata.rswr = Mdata.iswr * Xdata.Albedo;
}

//for a given config (that can be altered) and original meteo data, prepare the snowpack data structures
//This means that all tweaking of config MUST be reflected in the config object
inline void dataForCurrentTimeStep(CurrentMeteo& Mdata, SurfaceFluxes& surfFluxes, vector<SnowStation>& vecXdata,
                            const Slope& slope, SnowpackConfig& cfg,
                            SunObject &sun,
                            double& precip, const double& lw_in, const double hs_a3hl6,
                            double& tot_mass_in,
                            const std::string& variant)
{
	SnowStation &currentSector = vecXdata[slope.sector]; //alias: the current station
	const bool isMainStation = (slope.sector == slope.mainStation);
	const bool useCanopyModel = cfg.get("CANOPY", "Snowpack");
	const bool perp_to_slope = cfg.get("PERP_TO_SLOPE", "SnowpackAdvanced");
	const bool iswr_is_net = cfg.get("ISWR_IS_NET", "Input");
	if (Mdata.tss == mio::IOUtils::nodata) {
		// NOTE In case CHANGE_BC is set, this leads to degraded computation, that is, use parameterized
		//      incoming long wave with NEUMANN BC; it's better than nothing if no TSS is available!
		cfg.addKey("MEAS_TSS", "Snowpack", "false");
	}

	Meteo meteo(cfg);

	// Reset Surface and Canopy Data to zero if you seek current values
	const bool avgsum_time_series = cfg.get("AVGSUM_TIME_SERIES", "Output");
	if (!avgsum_time_series) {
		const bool cumsum_mass = cfg.get("CUMSUM_MASS", "Output");
		surfFluxes.reset(cumsum_mass);
		if (useCanopyModel)
			currentSector.Cdata.reset(cumsum_mass);

		const bool mass_balance = cfg.get("MASS_BALANCE", "SnowpackAdvanced");
		if (mass_balance) {
			// Do an initial mass balance check
			if (!massBalanceCheck(currentSector, surfFluxes, tot_mass_in))
				prn_msg(__FILE__, __LINE__, "msg+", Mdata.date, "Mass error during initial check!");
		}
	}
	// Reset surfFluxes.drift and surfFluxes.mass[MS_WIND] anyway since you use these to transport eroded snow
	surfFluxes.drift = 0.;
	surfFluxes.mass[SurfaceFluxes::MS_WIND] = 0.;

	if (isMainStation) {
		// Check for growing grass
		if (!meteo.compHSrate(Mdata, currentSector, hs_a3hl6))
			cfg.addKey("DETECT_GRASS", "SnowpackAdvanced", "false");

		// Set iswr/rswr and measured albedo
		setShortWave(Mdata, currentSector, iswr_is_net);
		meteo.compRadiation(currentSector, sun, cfg, Mdata);
	} else { // Virtual slope
		cfg.addKey("CHANGE_BC", "Snowpack", "false");
		cfg.addKey("MEAS_TSS", "Snowpack", "false");
		Mdata.tss = Constants::undefined;
		cfg.addKey("ENFORCE_MEASURED_SNOW_HEIGHTS", "Snowpack", "true");
		cfg.addKey("DETECT_GRASS", "SnowpackAdvanced", "false");
	}

	std::string sw_mode = cfg.get("SW_MODE", "Snowpack"); //it must be after calling compRadiation!

	// Project irradiance on slope; take care of measured snow depth and/or precipitations too
	if (!perp_to_slope) {
		meteo.radiationOnSlope(currentSector, sun, Mdata, surfFluxes);
		if ( ((sw_mode == "REFLECTED") || (sw_mode == "BOTH"))
			&& (currentSector.meta.getSlopeAngle() > Constants::min_slope_angle)) { // Do not trust blindly measured RSWR on slopes
			cfg.addKey("SW_MODE", "Snowpack", "INCOMING"); // as Mdata.iswr is the sum of dir_slope and diff
		}
		if (Mdata.psum != mio::IOUtils::nodata) {
			meteo.projectPrecipitations(currentSector.meta.getSlopeAngle(), Mdata.psum, Mdata.hs);
		}
	}

	// Find the Wind Profile Parameters, w/ or w/o canopy; take care of canopy
	meteo.compMeteo(Mdata, currentSector, true);

	if (isMainStation) {
		// Update precipitation memory of main station
		if (Mdata.psum != mio::IOUtils::nodata) {
			precip += Mdata.psum;
		}

		if (Mdata.hs != mio::IOUtils::nodata) {
			currentSector.mH = Mdata.hs + currentSector.Ground;
		}
	} else { // Virtual slope
		currentSector.mH = Constants::undefined;

		// A) Compute depth of snowfall (hn*) and new snow density (rho_hn*)
		double hn_slope = 0., rho_hn_slope = SnLaws::min_hn_density;
		if (vecXdata[slope.mainStation].hn > 0.) {
			// Assign new snow depth and density from station field (usually flat)
			hn_slope = vecXdata[slope.mainStation].hn * currentSector.cos_sl;
			rho_hn_slope = vecXdata[slope.mainStation].rho_hn;
		}
		/*
		 * Snow redistribution on slopes: Add windward eroded snow to lee slope
		 * These are very important lines: Note that deposition is treated here (lee)
		 * while erosion is treated in SnowDrift.c (windward).
		*/
		if (slope.snow_redistribution && (slope.sector == slope.lee)) {
			// If it is not snowing, use surface snow density on windward slope
			if (!(hn_slope > 0.)) {
				rho_hn_slope = vecXdata[slope.luv].rho_hn;
			}
			// Add eroded mass from windward slope
			if (rho_hn_slope != 0.) {
				hn_slope += vecXdata[slope.luv].ErosionMass / rho_hn_slope;
			}
			vecXdata[slope.luv].ErosionMass = 0.;
		}
		// Update depth of snowfall on slopes.
		// This may include contributions from drifting snow eroded on the windward (luv) slope.
		if ((hn_slope > 0.) && (vecXdata[slope.mainStation].cH > 0.01)) {
			currentSector.hn = hn_slope;
			currentSector.rho_hn = rho_hn_slope;
		}

		// B) Check whether to use incoming longwave as estimated from station field
		const bool meas_incoming_longwave = cfg.get("MEAS_INCOMING_LONGWAVE", "SnowpackAdvanced");
		if (!meas_incoming_longwave) {
			Mdata.ea = SnLaws::AirEmissivity(lw_in, Mdata.ta, variant);
		}
	}
}

/**
 * @brief determine which outputs need to be done for the current time step
 * @param mn_ctrl timestep control structure
 * @param step current time integration step
 * @param sno_step current step in the sno files (current sno profile)
 */

inline void getOutputControl(MainControl& mn_ctrl, const mio::Date& step, const mio::Date& sno_step,
                      const double& calculation_step_length,
                      const double& tsstart, const double& tsdaysbetween,
                      const double& profstart, const double& profdaysbetween,
                      const double& first_backup, const double& backup_days_between)
{
//HACK: put all tsstart, tsdaysbetween, etc in MainControl as well as current timestep
	const double Dstep = step.getJulian();
	const double Dsno_step = sno_step.getJulian();
	if (mn_ctrl.resFirstDump) {
		mn_ctrl.HzDump = false;
		mn_ctrl.TsDump = true;
		mn_ctrl.PrDump = true;
		mn_ctrl.resFirstDump = false;
	} else {
		// Hazard data, every half-hour
		mn_ctrl.HzDump = booleanTime(Dstep, 0.5/24., 0.0, calculation_step_length);
		// Time series (*.met)
		double bool_start = H_TO_D(tsstart);
		if ( bool_start > 0. )
			bool_start += Dsno_step;
		mn_ctrl.TsDump = booleanTime(Dstep, tsdaysbetween, bool_start, calculation_step_length);
		// Profile (*.pro)
		bool_start = H_TO_D(profstart);
		if ( bool_start > 0. )
			bool_start += Dsno_step;
		mn_ctrl.PrDump = booleanTime(Dstep, profdaysbetween, bool_start, calculation_step_length);

	}

	// Additional Xdata backup (*.<JulianDate>sno)
	const double bool_start = Dsno_step + first_backup;
	mn_ctrl.XdataDump = booleanTime(Dstep, backup_days_between, bool_start, calculation_step_length);
}

inline bool readSlopeMeta(mio::IOManager& io, SnowpackIO& snowpackio, SnowpackConfig& cfg, const size_t& i_stn,
                   Slope& slope, mio::Date &current_date, vector<SN_SNOWSOIL_DATA> &vecSSdata,
                   vector<SnowStation> &vecXdata, ZwischenData &sn_Zdata, CurrentMeteo& Mdata,
                   double &wind_scaling_factor, double &time_count_deltaHS)
{
	string snowfile;
	stringstream ss;
	ss << "SNOWFILE" << i_stn+1;
	cfg.getValue(ss.str(), "Input", snowfile, mio::IOUtils::nothrow);

	//Read SSdata for every "slope" referred to as sector where sector 0 corresponds to the main station
	for (size_t sector=slope.mainStation; sector<slope.nSlopes; sector++) {
		try {
			if (sector == slope.mainStation) {
				if (snowfile.empty()) {
					snowfile = vecStationIDs[i_stn];
				} else {
					const size_t pos_dot = snowfile.rfind(".");
					const size_t pos_slash = snowfile.rfind("/");
					if (((pos_dot != string::npos) && (pos_dot > pos_slash)) ||
						((pos_dot != string::npos) && (pos_slash == string::npos))) //so that the dot is not in a directory name
						snowfile.erase(pos_dot, snowfile.size()-pos_dot);
				}
				snowpackio.readSnowCover(snowfile, vecStationIDs[i_stn], vecSSdata[slope.mainStation], sn_Zdata);
				prn_msg(__FILE__, __LINE__, "msg-", mio::Date(), "Reading snow cover data for station %s",
				        vecStationIDs[i_stn].c_str());
				// NOTE (Is it a HACK?) Reading station meta data provided in meteo data and prebuffering those data
				vector<mio::MeteoData> vectmpmd;
				if (current_date.isUndef()) //either force the start date or take it from the sno file
					current_date = Date::rnd(vecSSdata[slope.mainStation].profileDate, 1);
				else 
					vecSSdata[sector].profileDate = current_date;
				io.getMeteoData(current_date, vectmpmd);
				if (vectmpmd.empty())
					throw mio::IOException("No data found for station " + vecStationIDs[i_stn] + " on "
					                       + current_date.toString(mio::Date::ISO), AT);
				Mdata.setMeasTempParameters(vectmpmd[i_stn]);
				vecSSdata[slope.mainStation].meta = mio::StationData::merge(vectmpmd[i_stn].meta,
				                                vecSSdata[slope.mainStation].meta);
			} else {
				stringstream sec_snowfile;
				sec_snowfile << snowfile << sector;
				ss.str("");
				ss << vecSSdata[slope.mainStation].meta.getStationID() << sector;
				snowpackio.readSnowCover(sec_snowfile.str(), ss.str(), vecSSdata[sector], sn_Zdata);
				vecSSdata[sector].meta.position = vecSSdata[slope.mainStation].meta.getPosition();
				vecSSdata[sector].meta.stationName = vecSSdata[slope.mainStation].meta.getStationName();
			}
			vecXdata[sector].initialize(vecSSdata[sector], sector); // Generate the corresponding Xdata
		} catch (const exception& e) {
			if (sector == slope.first) {
				prn_msg(__FILE__, __LINE__, "msg-", mio::Date(),
				        "No virtual slopes! Computation for main station %s only!", vecStationIDs[i_stn].c_str());
				slope.nSlopes = 1;
				if ((mode == "OPERATIONAL")
					&& (vecSSdata[slope.mainStation].meta.getSlopeAngle() > Constants::min_slope_angle)) {
					cfg.addKey("PERP_TO_SLOPE", "SnowpackAdvanced", "true");
				}
				break;
			} else {
				cout << e.what();
				throw;
			}
		}

		// Operational mode ONLY: Pass ... wind_factor, snow depth discrepancy time counter
		if ((sector == slope.mainStation) && (mode == "OPERATIONAL")) {
			wind_scaling_factor = vecSSdata[slope.mainStation].WindScalingFactor;
			time_count_deltaHS = vecSSdata[slope.mainStation].TimeCountDeltaHS;
		}
	}
	prn_msg(__FILE__, __LINE__, "msg-", mio::Date(), "Finished Initializing station %s", vecStationIDs[i_stn].c_str());

	//CHECK date inconsistencies between sno files
	bool dates_consistent(true);
	for (size_t sector=slope.first; sector<slope.nSlopes; sector++) {
		if (vecSSdata[sector].profileDate != vecSSdata[slope.mainStation].profileDate) {
			prn_msg(__FILE__, __LINE__, "err", mio::Date(),
				"%s : Date of profile on virtual slope %d inconsistent with flat field", vecStationIDs[i_stn].c_str(), sector);
			dates_consistent = false;

		}
	}
	if (!dates_consistent) return false; //go to next station

	// Do not go ahead if starting time is larger than maxtime!
	if (vecSSdata[slope.mainStation].profileDate > dateEnd) {
		prn_msg(__FILE__, __LINE__, "err", mio::Date(),
			"%s : Starting time (%.5lf) larger than end time(%.5lf)",
			vecStationIDs[i_stn].c_str(), vecSSdata[slope.mainStation].profileDate.getJulian(), dateEnd.getJulian());
		return false; //goto next station
	}

	return true;
}

inline void addSpecialKeys(SnowpackConfig &cfg)
{
	const string variant = cfg.get("VARIANT", "SnowpackAdvanced", mio::IOUtils::nothrow);

	// Add keys to perform running mean in Antarctic variant
	if (variant == "ANTARCTICA") {
		cfg.addKey("VW_AVG::COPY", "Input", "VW");
		cfg.addKey("RH_AVG::COPY", "Input", "RH");

		cfg.addKey("VW_AVG::filter1", "Filters", "AGGREGATE");
		cfg.addKey("VW_AVG::arg1", "Filters", "MEAN soft 101 360000");
		cfg.addKey("RH_AVG::filter1", "Filters", "AGGREGATE");
		cfg.addKey("RH_AVG::arg1", "Filters", "MEAN soft 101 360000");
	}

	const std::string tst_sw_mode = cfg.get("SW_MODE", "Snowpack"); // Test settings for SW_MODE
	if (tst_sw_mode == "BOTH") { //HACK: this is only for INP!
		// Make sure there is not only one of ISWR and RSWR available
		bool iswr_inp=true, rswr_inp = true;
		cfg.getValue("ISWR_INP","Input",iswr_inp,IOUtils::nothrow);
		cfg.getValue("RSWR_INP","Input",rswr_inp,IOUtils::nothrow);
		if (!(iswr_inp && rswr_inp)) {
			cerr << "[E] SW_MODE = " << tst_sw_mode << ": Please set both ISWR_INP and RSWR_INP to true in [Input]-section of io.ini!\n";
			exit(1);
		}
	}

	const bool useCanopyModel = cfg.get("CANOPY", "Snowpack");
	bool detect_grass = cfg.get("DETECT_GRASS", "SnowpackAdvanced");
	if (mode == "OPERATIONAL") {
		cfg.addKey("RESEARCH", "SnowpackAdvanced", "false");
		cfg.addKey("AVGSUM_TIME_SERIES", "Output", "false");
		if (useCanopyModel) {
			throw mio::IOException("Please don't set CANOPY to 1 in OPERATIONAL mode", AT);
		}
		if (!detect_grass){
			cfg.addKey("DETECT_GRASS", "SnowpackAdvanced", "true");
			detect_grass = true;
		}
	}

	if (detect_grass) {
		// we need various average values of tss and hs, all for "past" windows (left)
		// Require at least one value per 3 hours
		cfg.addKey("TSS_A24H::COPY", "Input", "TSS");
		cfg.addKey("TSS_A24H::filter1", "Filters", "AGGREGATE");
		cfg.addKey("TSS_A24H::arg1", "Filters", "MEAN left 48 86340"); //TODO change # data required to 4

		cfg.addKey("TSS_A12H::COPY", "Input", "TSS");
		cfg.addKey("TSS_A12H::filter1", "Filters", "AGGREGATE");
		cfg.addKey("TSS_A12H::arg1", "Filters", "MEAN left 24 43140"); //TODO change # data required to 2

		cfg.addKey("HS_A3H::COPY", "Input", "HS");
		cfg.addKey("HS_A3H::filter1", "Filters", "AGGREGATE");
		cfg.addKey("HS_A3H::arg1", "Filters", "MEAN left 6 10740"); //TODO change # data required to 1
<<<<<<< HEAD
=======
	}
	
	//warn the user if the precipitation miss proper re-accumulation
	const bool HS_driven = cfg.get("ENFORCE_MEASURED_SNOW_HEIGHTS", "Snowpack");
	if (mode != "OPERATIONAL" && !HS_driven) {
		const bool psum_key_exists = cfg.keyExists("PSUM::resample", "Interpolations1D");
		const std::string psum_resampling = (psum_key_exists)? IOUtils::strToUpper( cfg.get("PSUM::resample", "Interpolations1D") ) : "LINEAR";
		if (psum_resampling!="ACCUMULATE") {
			std::cerr << "[W] The precipitation should be re-accumulated over CALCULATION_STEP_LENGTH, not doing it is most probably an error!\n";
		} else {
			const double psum_accumulate = cfg.get("PSUM::accumulate", "Interpolations1D");
			const double sn_step_length = cfg.get("CALCULATION_STEP_LENGTH", "Snowpack");
			if (sn_step_length*60. != psum_accumulate)
				std::cerr << "[W] The precipitation should be re-accumulated over CALCULATION_STEP_LENGTH (currently, over " <<  psum_accumulate << "s)\n";
		}
>>>>>>> f5bb16a1
	}
}

inline void writeForcing(Date d1, const Date& d2, const double& Tstep, IOManager &io)
{
	std::vector< std::vector<MeteoData> > vecMeteo;
	prn_msg(__FILE__, __LINE__, "msg",  mio::Date(), "Reading and writing out forcing data...");

	std::map<std::string, size_t> mapIDs; //over a large time range, the number of stations might change... this is the way to make it work
	std::vector<MeteoData> Meteo; //we need some intermediate storage, for storing data sets for 1 timestep
	io.getMeteoData(d1, Meteo); //we need to know how many stations will be available
	
	vecMeteo.insert(vecMeteo.begin(), Meteo.size(), std::vector<MeteoData>()); //allocation for the vectors
	for(; d1<=d2; d1+=Tstep) { //time loop
		io.getMeteoData(d1, Meteo); //read 1 timestep at once, forcing resampling to the timestep
		for(size_t ii=0; ii<Meteo.size(); ii++) {
			const std::string stationID( Meteo[ii].meta.stationID );
			if (mapIDs.count( stationID )==0) { //if this is the first time we encounter this station, save where it should be inserted
				mapIDs[ stationID ] = ii;
			}
			vecMeteo[ mapIDs[stationID] ].push_back(Meteo[ii]); //fill the data manually into the vector of vectors
		}
	}
	io.writeMeteoData(vecMeteo);

	prn_msg(__FILE__, __LINE__, "msg",  mio::Date(), "Forcing data written out");
}

inline void printStartInfo(const SnowpackConfig& cfg, const std::string& name)
{
	const bool useSoilLayers = cfg.get("SNP_SOIL", "Snowpack");
	if (useSoilLayers) {
		bool soil_flux = false;
		cfg.getValue("SOIL_FLUX", "Snowpack", soil_flux);
		prn_msg(__FILE__, __LINE__, "msg",  mio::Date(), "Start SNOWPACK w/ soil layers in %s mode", mode.c_str());
	} else {
		prn_msg(__FILE__, __LINE__, "msg",  mio::Date(), "Start SNOWPACK in %s mode", mode.c_str());
	}

	const string variant = cfg.get("VARIANT", "SnowpackAdvanced", mio::IOUtils::nothrow);
	if (variant != "DEFAULT") {
		prn_msg(__FILE__, __LINE__, "msg",  mio::Date(), "Variant is '%s'", variant.c_str());
	}
	prn_msg(__FILE__, __LINE__, "msg-", mio::Date(),
	        "%s compiled on %s at %s", name.c_str(), __DATE__, __TIME__);

	if (mode != "OPERATIONAL") {
		const string experiment = cfg.get("EXPERIMENT", "Output", mio::IOUtils::nothrow);
		const string outpath = cfg.get("METEOPATH", "Output");
		prn_msg(__FILE__, __LINE__, "msg-", mio::Date(), "Experiment : %s", experiment.c_str());
		prn_msg(__FILE__, __LINE__, "msg-", mio::Date(), "Output dir : %s", outpath.c_str());
	}
}

// SNOWPACK MAIN **************************************************************
inline void real_main (int argc, char *argv[])
{
#ifdef DEBUG_ARITHM
	feenableexcept(FE_DIVBYZERO | FE_INVALID | FE_OVERFLOW ); //for halting the process at arithmetic exceptions, see also ReSolver1d
#endif
	//parse the command line arguments
	string begin_date_str, end_date_str;
	parseCmdLine(argc, argv, begin_date_str, end_date_str);

	const bool prn_check = false;
	mio::Timer meteoRead_timer;
	mio::Timer run_timer;
	run_timer.start();
	time_t nowSRT = time(NULL);
	MainControl mn_ctrl; //Time step control parameters

	SnowpackConfig cfg(cfgfile);
	addSpecialKeys(cfg);

	const double i_time_zone = cfg.get("TIME_ZONE", "Input"); //get user provided input time_zone
	if (!begin_date_str.empty()) {
		mio::IOUtils::convertString(dateBegin, begin_date_str, i_time_zone);
	}
	if (end_date_str == "NOW") { //interpret user provided end date
		dateEnd.setFromSys();
		dateEnd.setTimeZone(i_time_zone);
		dateEnd.rnd(1800, mio::Date::DOWN);
	} else {
		mio::IOUtils::convertString(dateEnd, end_date_str, i_time_zone);
	}

	const string variant = cfg.get("VARIANT", "SnowpackAdvanced", mio::IOUtils::nothrow);
	const string experiment = cfg.get("EXPERIMENT", "Output", mio::IOUtils::nothrow);
	const string outpath = cfg.get("METEOPATH", "Output", mio::IOUtils::nothrow);
	const bool useSoilLayers = cfg.get("SNP_SOIL", "Snowpack");
	const bool useCanopyModel = cfg.get("CANOPY", "Snowpack");
	const double calculation_step_length = cfg.get("CALCULATION_STEP_LENGTH", "Snowpack");
	const double sn_dt = M_TO_S(calculation_step_length); //Calculation time step in seconds

	int nSolutes = Constants::iundefined;
	cfg.getValue("NUMBER_OF_SOLUTES", "Input", nSolutes, mio::IOUtils::nothrow);
	if (nSolutes > 0) SnowStation::number_of_solutes = static_cast<short unsigned int>(nSolutes);

	//Interval between profile backups (*.sno\<JulianDate\>) (d)
	double backup_days_between = 400.;
	cfg.getValue("BACKUP_DAYS_BETWEEN", "Output", backup_days_between, mio::IOUtils::nothrow);
	//First additional profile backup (*.sno\<JulianDate\>) since start of simulation (d)
	double first_backup = 0.;
	cfg.getValue("FIRST_BACKUP", "Output", first_backup, mio::IOUtils::nothrow);

	const bool classify_profile = cfg.get("CLASSIFY_PROFILE", "Output", mio::IOUtils::nothrow);
	const bool profwrite = cfg.get("PROF_WRITE", "Output");
	const double profstart = cfg.get("PROF_START", "Output");
	const double profdaysbetween = cfg.get("PROF_DAYS_BETWEEN", "Output");
	const bool tswrite = cfg.get("TS_WRITE", "Output");
	const double tsstart = cfg.get("TS_START", "Output");
	const double tsdaysbetween = cfg.get("TS_DAYS_BETWEEN", "Output");

	const bool precip_rates = cfg.get("PRECIP_RATES", "Output", mio::IOUtils::nothrow);
	const bool avgsum_time_series = cfg.get("AVGSUM_TIME_SERIES", "Output", mio::IOUtils::nothrow);
	const bool cumsum_mass = cfg.get("CUMSUM_MASS", "Output", mio::IOUtils::nothrow);	
	const double thresh_rain = cfg.get("THRESH_RAIN", "SnowpackAdvanced"); //Rain only for air temperatures warmer than threshold (degC)

	//If the user provides the stationIDs - operational use case
	if (!vecStationIDs.empty()) { //This means that the user provides the station IDs on the command line
		for (size_t i_stn=0; i_stn<vecStationIDs.size(); i_stn++) {
			stringstream ss;
			ss << "STATION" << i_stn+1; //For the IMIS plugin of MeteoIO, this key denotes the station id
			cfg.addKey(ss.str(), "Input", vecStationIDs[i_stn]);
		}
	}

	SnowpackIO snowpackio(cfg);

	mio::IOManager io(cfg);
	io.setMinBufferRequirements(IOUtils::nodata, 1.1); //we require the buffer to contain at least 1.1 day before the current point

	vector<StationData> accessible_stations;
	io.getStationData(dateEnd, accessible_stations); //we are retrieving meta information from MeteoIO
	if (vecStationIDs.empty()) {
		for (size_t ii=0; ii<accessible_stations.size(); ii++) {
			vecStationIDs.push_back( accessible_stations[ii].getStationID() ); //HACK: accessible_stations should be directly used
		}
	}

	//now, let's start!
	printStartInfo(cfg, string(argv[0]));

	// START LOOP OVER ALL STATIONS
	bool write_forcing = cfg.get("WRITE_PROCESSED_METEO", "Output"); //it will be set to false once it has been done
	for (size_t i_stn=0; i_stn<vecStationIDs.size(); i_stn++) {
		cout << endl;
		prn_msg(__FILE__, __LINE__, "msg-", mio::Date(), "Run on meteo station %s", vecStationIDs[i_stn].c_str());
		run_timer.reset();
		meteoRead_timer.reset();

		Slope slope(cfg);
		Cumsum cumsum(slope.nSlopes);

		double lw_in = Constants::undefined;    // Storage for LWin from flat field energy balance

		// Used to scale wind for blowing and drifting snowpack (from statistical analysis)
		double wind_scaling_factor = cfg.get("WIND_SCALING_FACTOR", "SnowpackAdvanced");

		// Control of time window: used for adapting diverging snow depth in operational mode
		double time_count_deltaHS = 0.;

		// Snowpack data (input/output)
		vector<SN_SNOWSOIL_DATA> vecSSdata(slope.nSlopes, SN_SNOWSOIL_DATA(/*number_of_solutes*/));
		vector<SnowStation> vecXdata(slope.nSlopes, SnowStation(useCanopyModel, useSoilLayers/*, number_of_solutes*/));
		ZwischenData sn_Zdata;   // "Memory"-data, required for every operational station

		// Create meteo data object to hold interpolated current time steps
		CurrentMeteo Mdata(cfg);
		// To collect surface exchange data for output
		SurfaceFluxes surfFluxes/*(number_of_solutes)*/;
		// Boundary condition (fluxes)
		BoundCond sn_Bdata;

		mio::Date current_date( dateBegin );
		meteoRead_timer.start();
		if (mode == "OPERATIONAL")
			cfg.addKey("PERP_TO_SLOPE", "SnowpackAdvanced", "false");
		const bool read_slope_status = readSlopeMeta(io, snowpackio, cfg, i_stn, slope, current_date, vecSSdata, vecXdata, sn_Zdata, Mdata, wind_scaling_factor, time_count_deltaHS);
		meteoRead_timer.stop();
		if (!read_slope_status) continue; //something went wrong, move to the next station

		memset(&mn_ctrl, 0, sizeof(MainControl));
		if (mode == "RESEARCH") {
			mn_ctrl.resFirstDump = true; //HACK to dump the initial state in research mode
			deleteOldOutputFiles(outpath, experiment, vecStationIDs[i_stn], slope.nSlopes);
			cfg.write(outpath + "/" + vecStationIDs[i_stn] + "_" + experiment + ".ini"); //output config
			current_date -= calculation_step_length/1440;
		} else {
			const string db_name = cfg.get("DBNAME", "Output", mio::IOUtils::nothrow);
			if (!db_name.empty() && (db_name == "sdbo" || db_name == "sdbt"))
				mn_ctrl.sdbDump = true;
		}

		SunObject sun(vecSSdata[slope.mainStation].meta.position.getLat(), vecSSdata[slope.mainStation].meta.position.getLon(), vecSSdata[slope.mainStation].meta.position.getAltitude());
		sun.setElevationThresh(0.6);
		mn_ctrl.Duration = (dateEnd.getJulian() - current_date.getJulian() + 0.5/24)*24*3600;
		vector<ProcessDat> qr_Hdata;     //Hazard data for t=0...tn
		vector<ProcessInd> qr_Hdata_ind; //Hazard data Index for t=0...tn
		Hazard hazard(cfg, mn_ctrl.Duration);
		hazard.initializeHazard(sn_Zdata.drift24, vecXdata.at(0).meta.getSlopeAngle(), qr_Hdata, qr_Hdata_ind);

		prn_msg(__FILE__, __LINE__, "msg", mio::Date(), "Start simulation for %s on %s",
			vecStationIDs[i_stn].c_str(), current_date.toString(mio::Date::ISO_TZ).c_str());
		prn_msg(__FILE__, __LINE__, "msg-", mio::Date(), "End date specified by user: %s",
		        dateEnd.toString(mio::Date::ISO_TZ).c_str());
		prn_msg(__FILE__, __LINE__, "msg-", mio::Date(), "Integration step length: %f min",
		        calculation_step_length);

		bool computed_one_timestep = false;
		double meteo_step_length = -1.;
		const bool enforce_snow_height = cfg.get("ENFORCE_MEASURED_SNOW_HEIGHTS", "Snowpack");

		//from current_date to dateEnd, if necessary write out meteo forcing
		if (write_forcing==true) {
			writeForcing(current_date, dateEnd, calculation_step_length/1440, io);
			write_forcing = false; //no need to call it again for the other stations
		}
		
		// START TIME INTEGRATION LOOP
		do {
			current_date += calculation_step_length/1440;
			mn_ctrl.nStep++;
			mn_ctrl.nAvg++;

			// Get meteo data
			vector<mio::MeteoData> vecMyMeteo;
			meteoRead_timer.start();
			io.getMeteoData(current_date, vecMyMeteo);
			if(meteo_step_length<0.) {
				std::stringstream ss2;
				meteo_step_length = io.getAvgSamplingRate();
				ss2 << meteo_step_length;
				cfg.addKey("METEO_STEP_LENGTH", "Snowpack", ss2.str());
			}
			meteoRead_timer.stop();
			editMeteoData(vecMyMeteo[i_stn], variant, thresh_rain);
			if (!validMeteoData(vecMyMeteo[i_stn], vecStationIDs[i_stn], variant, enforce_snow_height)) {
				prn_msg(__FILE__, __LINE__, "msg-", current_date, "No valid data for station %s on [%s]",
				        vecStationIDs[i_stn].c_str(), current_date.toString(mio::Date::ISO).c_str());
				current_date -= calculation_step_length/1440;
				break;
			}

			//determine which outputs will have to be done
			getOutputControl(mn_ctrl, current_date, vecSSdata[slope.mainStation].profileDate, calculation_step_length,
			                 tsstart, tsdaysbetween, profstart, profdaysbetween,
			                 first_backup, backup_days_between);
			//Radiation data
			sun.setDate(current_date.getJulian(), current_date.getTimeZone());
			const double hs_a3hl6 = getHS_last3hours(io, current_date);

			// START LOOP OVER ASPECTS
			for (unsigned int slope_sequence=0; slope_sequence<slope.nSlopes; slope_sequence++) {
				double tot_mass_in = 0.; // To check mass balance over one CALCULATION_STEP_LENGTH if MASS_BALANCE is set
				SnowpackConfig tmpcfg(cfg);

				//fill Snowpack internal structure with forcing data
				copyMeteoData(vecMyMeteo[i_stn], Mdata, slope.prevailing_wind_dir, wind_scaling_factor);
				Mdata.copySnowTemperatures(vecMyMeteo[i_stn], slope_sequence);
				Mdata.copySolutes(vecMyMeteo[i_stn], SnowStation::number_of_solutes);
				slope.setSlope(slope_sequence, vecXdata, Mdata.dw_drift);
				dataForCurrentTimeStep(Mdata, surfFluxes, vecXdata, slope, tmpcfg,
                                       sun, cumsum.precip, lw_in, hs_a3hl6,
                                       tot_mass_in, variant);

				// Notify user every fifteen days of date being processed
				const double notify_start = floor(vecSSdata[slope.mainStation].profileDate.getJulian()) + 15.5;
				if ((mode == "RESEARCH") && (slope.sector == slope.mainStation)
				        && booleanTime(current_date.getJulian(), 15., notify_start, calculation_step_length)) {
					prn_msg(__FILE__, __LINE__, "msg", current_date,
					            "Station %s (%d slope(s)): advanced to %s (%f) station time",
					                vecSSdata[slope.mainStation].meta.stationID.c_str(), slope.nSlopes,
					                    current_date.toString(mio::Date::DIN).c_str(), current_date.getJulian());
				}

				// SNOWPACK model (Temperature and Settlement computations)
				Snowpack snowpack(tmpcfg); //the snowpack model to use
				Stability stability(tmpcfg, classify_profile);
				snowpack.runSnowpackModel(Mdata, vecXdata[slope.sector], cumsum.precip, sn_Bdata, surfFluxes);
				stability.checkStability(Mdata, vecXdata[slope.sector]);

				/***** OUTPUT SECTION *****/
				surfFluxes.collectSurfaceFluxes(sn_Bdata, vecXdata[slope.sector], Mdata);
				if (slope.sector == slope.mainStation) { // main station only (usually flat field)
					// Calculate consistent lw_in for virtual slopes
					if ( vecXdata[slope.mainStation].getNumberOfElements() > 0 ) {
						double k_eff, gradT;
						k_eff =
						    vecXdata[slope.mainStation].Edata[vecXdata[slope.mainStation].getNumberOfElements()-1].k[TEMPERATURE];
						gradT =
						    vecXdata[slope.mainStation].Edata[vecXdata[slope.mainStation].getNumberOfElements()-1].gradT;
						lw_in = k_eff*gradT + sn_Bdata.lw_out - sn_Bdata.qs - sn_Bdata.ql - sn_Bdata.qr;
					} else {
						lw_in = Constants::undefined;
					}
					// Deal with new snow densities
					if (vecXdata[slope.mainStation].hn > 0.) {
						surfFluxes.cRho_hn = vecXdata[slope.mainStation].rho_hn;
						surfFluxes.mRho_hn = Mdata.rho_hn;
					}
					if (slope.snow_erosion) {
						// Update drifting snow index (VI24),
						//   from erosion at the main station only if no virtual slopes are available
						if (slope.mainStationDriftIndex)
							cumulate(cumsum.drift, surfFluxes.drift);
						// Update erosion mass from main station
						// NOTE cumsum.erosion[] will be positive in case of real erosion at any time during the output time step
						if (vecXdata[slope.mainStation].ErosionMass > Constants::eps) {
							// Real erosion
							if (cumsum.erosion[slope.mainStation] > Constants::eps)
								cumsum.erosion[slope.mainStation] += vecXdata[slope.mainStation].ErosionMass;
							else
								cumsum.erosion[slope.mainStation] = vecXdata[slope.mainStation].ErosionMass;
						} else {
							// Potential erosion at main station only
							if (cumsum.erosion[slope.mainStation] < -Constants::eps)
								cumsum.erosion[slope.mainStation] -= surfFluxes.mass[SurfaceFluxes::MS_WIND];
							else if (!(cumsum.erosion[slope.mainStation] > Constants::eps))
								cumsum.erosion[slope.mainStation] = -surfFluxes.mass[SurfaceFluxes::MS_WIND];
						}
					}
					const size_t i_hz = mn_ctrl.HzStep;
					if (mode == "OPERATIONAL") {
						if (!cumsum_mass) { // Cumulate flat field runoff in operational mode
							qr_Hdata.at(i_hz).runoff += surfFluxes.mass[SurfaceFluxes::MS_SNOWPACK_RUNOFF];
							cumsum.runoff += surfFluxes.mass[SurfaceFluxes::MS_SNOWPACK_RUNOFF];
						}
						/*
						 * Snow depth and mass corrections (deflate-inflate):
						 *   Monitor snow depth discrepancy assumed to be due to ...
						 *   ... wrong settling, which in turn is assumed to be due to a wrong estimation ...
						 *   of fresh snow mass because Michi spent many painful days calibrating the settling ...
						 *   and therefore it can't be wrong, dixunt Michi and Charles.
						 */
						const double cH = vecXdata[slope.mainStation].cH - vecXdata[slope.mainStation].Ground;
						const double mH = vecXdata[slope.mainStation].mH - vecXdata[slope.mainStation].Ground;
						// Look for missed erosion or not strong enough settling ...
						// ... and nastily deep "dips" caused by buggy data ...
						if (time_count_deltaHS > -Constants::eps2) {
							if ((mH + 0.01) < cH) {
								time_count_deltaHS += S_TO_D(sn_dt);
							} else {
								time_count_deltaHS = 0.;
							}
						}
						// ... or too strong settling
						if (time_count_deltaHS < Constants::eps2) {
							if ((mH - 0.01) > cH) {
								time_count_deltaHS -= S_TO_D(sn_dt);
							} else {
								time_count_deltaHS = 0.;
							}
						}
						// If the error persisted for at least one day => apply correction
						if (fabs(time_count_deltaHS) > (1. - 0.05 * M_TO_D(calculation_step_length))) {
							deflateInflate(Mdata, vecXdata[slope.mainStation],
							               qr_Hdata.at(i_hz).dhs_corr, qr_Hdata.at(i_hz).mass_corr);
							if (prn_check) {
								prn_msg(__FILE__, __LINE__, "msg+", Mdata.date,
								        "InflDefl (i_hz=%u): dhs=%f, dmass=%f, counter=%f",
								        i_hz, qr_Hdata.at(i_hz).dhs_corr, qr_Hdata.at(i_hz).mass_corr,
								        time_count_deltaHS);
							}
							time_count_deltaHS = 0.;
						}
					}
					if (mn_ctrl.HzDump) { // Save hazard data ...
						//strncpy(qr_Hdata.at(i_hz).stat_abbrev, vecStationIDs[i_stn].c_str(), 15);
						qr_Hdata.at(i_hz).stat_abbrev = vecStationIDs[i_stn];
						if (mode == "OPERATIONAL") {
							qr_Hdata.at(i_hz).loc_for_snow = (unsigned char)vecStationIDs[i_stn][vecStationIDs[i_stn].length()-1];
							//TODO: WHAT SHOULD WE SET HERE? wstat_abk (not existing yet in DB) and wstao_nr, of course;-)
							qr_Hdata_ind.at(i_hz).loc_for_wind = -1;
						} else {
							qr_Hdata.at(i_hz).loc_for_snow = 2;
							qr_Hdata.at(i_hz).loc_for_wind = 1;
						}
						hazard.getHazardDataMainStation(qr_Hdata.at(i_hz), qr_Hdata_ind.at(i_hz),
						                                sn_Zdata, cumsum.drift, slope.mainStationDriftIndex,
						                                vecXdata[slope.mainStation], Mdata, surfFluxes);
						if (slope.nSlopes==1) { //only one slope, so set lwi_N and lwi_S to the same value
							const double lwi = vecXdata[slope.mainStation].getLiquidWaterIndex();
							if ((lwi < -Constants::eps) || (lwi >= 10.))
								qr_Hdata_ind.at(i_hz).lwi_N = qr_Hdata_ind.at(i_hz).lwi_S = false;
							qr_Hdata.at(i_hz).lwi_N = lwi;
							qr_Hdata.at(i_hz).lwi_S = lwi;
						}
						mn_ctrl.HzStep++;
						if (slope.mainStationDriftIndex)
							cumsum.drift = 0.;
						surfFluxes.hoar = 0.;
					}
					// New snow water equivalent (kg m-2), rain was dealt with in Watertransport.cc
					surfFluxes.mass[SurfaceFluxes::MS_HNW] += vecXdata[slope.mainStation].hn
					                                              * vecXdata[slope.mainStation].rho_hn;
					if (!avgsum_time_series) { // Sum up precipitations
						cumsum.rain += surfFluxes.mass[SurfaceFluxes::MS_RAIN];
						cumsum.snow += surfFluxes.mass[SurfaceFluxes::MS_HNW];
					}
				} else {
					const size_t i_hz = (mn_ctrl.HzStep > 0) ? mn_ctrl.HzStep-1 : 0;
					if (slope.luvDriftIndex) {
						// Update drifting snow index (VI24),
						// considering only snow eroded from the windward slope
						cumulate(cumsum.drift, surfFluxes.drift);
					}
					if (mn_ctrl.HzDump) {
						// NOTE qr_Hdata was first saved at the end of the mainStation simulation, at which time the drift index could not be dumped!
						hazard.getHazardDataSlope(qr_Hdata.at(i_hz), qr_Hdata_ind.at(i_hz),
						                          sn_Zdata.drift24, cumsum.drift, vecXdata[slope.sector],
						                          slope.luvDriftIndex, slope.north, slope.south);
						if(slope.luvDriftIndex) cumsum.drift = 0.;
					}

					// Update erosion mass from windward virtual slope
					cumsum.erosion[slope.sector] += vecXdata[slope.sector].ErosionMass;
				}

				// TIME SERIES (*.met)
				if (tswrite && mn_ctrl.TsDump) {
					// Average fluxes
					if (avgsum_time_series) {
						averageFluxTimeSeries(mn_ctrl.nAvg, useCanopyModel, surfFluxes, vecXdata[slope.sector]);
					} else {
						surfFluxes.mass[SurfaceFluxes::MS_RAIN] = cumsum.rain;
						surfFluxes.mass[SurfaceFluxes::MS_HNW] = cumsum.snow;
						// Add eroded snow from luv to precipitations on lee slope
						if (slope.sector == slope.lee && cumsum.erosion[slope.luv] > Constants::eps)
							surfFluxes.mass[SurfaceFluxes::MS_HNW] += cumsum.erosion[slope.luv] / vecXdata[slope.luv].cos_sl;
					}

					if (precip_rates) { // Precip rates in kg m-2 h-1
						surfFluxes.mass[SurfaceFluxes::MS_RAIN] /= static_cast<double>(mn_ctrl.nAvg)*M_TO_H(calculation_step_length);
						surfFluxes.mass[SurfaceFluxes::MS_HNW] /= static_cast<double>(mn_ctrl.nAvg)*M_TO_H(calculation_step_length);
						if ((mode == "OPERATIONAL") && (!cumsum_mass)) {
							surfFluxes.mass[SurfaceFluxes::MS_SNOWPACK_RUNOFF] = cumsum.runoff;
							surfFluxes.mass[SurfaceFluxes::MS_SNOWPACK_RUNOFF] /= static_cast<double>(mn_ctrl.nAvg)*M_TO_H(calculation_step_length);
							cumsum.runoff = 0.;
						}
					}

					// Erosion mass rate in kg m-2 h-1
					surfFluxes.mass[SurfaceFluxes::MS_WIND] = cumsum.erosion[slope.sector];
					surfFluxes.mass[SurfaceFluxes::MS_WIND] /= static_cast<double>(mn_ctrl.nAvg)*M_TO_H(calculation_step_length);

					// Dump
					const size_t i_hz = (mn_ctrl.HzStep > 0) ? mn_ctrl.HzStep - 1 : 0;
					size_t i_hz0 = (mn_ctrl.HzStep > 1) ? mn_ctrl.HzStep - 2 : 0;
					if (slope.mainStationDriftIndex)
						i_hz0 = i_hz;
					const double wind_trans24 = (slope.sector == slope.mainStation) ? qr_Hdata.at(i_hz0).wind_trans24 : qr_Hdata.at(i_hz).wind_trans24;
					snowpackio.writeTimeSeries(vecXdata[slope.sector], surfFluxes, Mdata,
					                           qr_Hdata.at(i_hz), wind_trans24);

					if (avgsum_time_series) {
						surfFluxes.reset(cumsum_mass);
						if (useCanopyModel) vecXdata[slope.sector].Cdata.reset(cumsum_mass);
					}
					surfFluxes.cRho_hn = Constants::undefined;
					surfFluxes.mRho_hn = Constants::undefined;
					// reset cumulative variables
					if (slope_sequence == slope.nSlopes-1) {
						cumsum.erosion.assign(cumsum.erosion.size(), 0.);
						cumsum.rain = cumsum.snow = 0.;
						mn_ctrl.nAvg = 0;
					}
				}

				// SNOW PROFILES ...
				// ... for visualization (*.pro), etc. (*.prf)
				if (profwrite && mn_ctrl.PrDump)
					snowpackio.writeProfile(current_date, vecXdata[slope.sector]);

				// ... backup Xdata (*.sno<JulianDate>)
				if (mn_ctrl.XdataDump) {
					std::stringstream ss;
					ss << vecStationIDs[i_stn];
					if (slope.sector != slope.mainStation) ss << slope.sector;
					snowpackio.writeSnowCover(current_date, vecXdata[slope.sector], sn_Zdata, true);
					prn_msg(__FILE__, __LINE__, "msg", current_date,
					        "Backup Xdata dumped for station %s [%.2f days, step %d]", ss.str().c_str(),
					        (current_date.getJulian()
					            - (vecSSdata[slope.mainStation].profileDate.getJulian() + 0.5/24)),
					        mn_ctrl.nStep);
				}

				// check mass balance if AVGSUM_TIME_SERIES is not set (screen output only)
				if (!avgsum_time_series) {
					const bool mass_balance = cfg.get("MASS_BALANCE", "SnowpackAdvanced");
					if (mass_balance) {
						if (massBalanceCheck(vecXdata[slope.sector], surfFluxes, tot_mass_in) == false)
							prn_msg(__FILE__, __LINE__, "msg+", current_date, "Mass error at end of time step!");
					}
				}
			} //end loop on slopes
			computed_one_timestep = true;
		} while ((dateEnd.getJulian() - current_date.getJulian()) > calculation_step_length/(2.*1440));
		//end loop on timesteps

		// If the simulation run for at least one time step,
		//   dump the PROFILEs (Xdata) for every station referred to as sector where sector 0 corresponds to the main station
		if (computed_one_timestep) {
			for (size_t sector=slope.mainStation; sector<slope.nSlopes; sector++) {
				if ((mode == "OPERATIONAL") && (sector == slope.mainStation)) {
					// Operational mode ONLY: dump snow depth discrepancy time counter
					vecXdata[slope.mainStation].TimeCountDeltaHS = time_count_deltaHS;
				}
				snowpackio.writeSnowCover(current_date, vecXdata[sector], sn_Zdata);
				if (sector == slope.mainStation) {
					prn_msg(__FILE__, __LINE__, "msg", mio::Date(),
					        "Writing data to sno file(s) for %s (station %s) on %s",
					        vecSSdata[slope.mainStation].meta.getStationName().c_str(),
					        vecStationIDs[i_stn].c_str(), current_date.toString(mio::Date::ISO).c_str());
				}
			}
			// Dump time series to snowpack.ams_pmod@SDBx (hazard data)
			if (mn_ctrl.sdbDump) {
				mio::Timer sdbDump_timer;
				sdbDump_timer.reset();
				sdbDump_timer.start();
				if (snowpackio.writeHazardData(vecStationIDs[i_stn], qr_Hdata, qr_Hdata_ind, mn_ctrl.HzStep)) {
					sdbDump_timer.stop();
					prn_msg(__FILE__, __LINE__, "msg-", mio::Date(),
					        "Finished writing Hdata to SDB for station %s on %s (%lf s)",
					        vecStationIDs[i_stn].c_str(), current_date.toString(mio::Date::ISO).c_str(), sdbDump_timer.getElapsed());
				}
			}
		}
		prn_msg(__FILE__, __LINE__, "msg-", mio::Date(), "Total time to read meteo data : %lf s",
		        meteoRead_timer.getElapsed());
		prn_msg(__FILE__, __LINE__, "msg-", mio::Date(), "Runtime for station %s: %lf s",
		        vecStationIDs[i_stn].c_str(), run_timer.getElapsed());
	}

	time_t nowEND=time(NULL);
	cout << endl;
	cout << "[i] []                 STARTED  running SLF " << mode << " Snowpack Model on " << ctime(&nowSRT);
	if (mode == "OPERATIONAL"){
		cout << "                       ===========================================================================" << endl;
	} else {
		cout << "                       ========================================================================" << endl;
	}
	cout << "                       FINISHED running SLF " << mode << " Snowpack Model on " << ctime(&nowEND) << endl;
}

int main(int argc, char *argv[]) {
	try {
		real_main(argc, argv);
	} catch (const std::exception &e) {
		std::cerr << e.what() << endl;
		throw;
	}

	return EXIT_SUCCESS;
}<|MERGE_RESOLUTION|>--- conflicted
+++ resolved
@@ -801,8 +801,6 @@
 		cfg.addKey("HS_A3H::COPY", "Input", "HS");
 		cfg.addKey("HS_A3H::filter1", "Filters", "AGGREGATE");
 		cfg.addKey("HS_A3H::arg1", "Filters", "MEAN left 6 10740"); //TODO change # data required to 1
-<<<<<<< HEAD
-=======
 	}
 	
 	//warn the user if the precipitation miss proper re-accumulation
@@ -818,7 +816,6 @@
 			if (sn_step_length*60. != psum_accumulate)
 				std::cerr << "[W] The precipitation should be re-accumulated over CALCULATION_STEP_LENGTH (currently, over " <<  psum_accumulate << "s)\n";
 		}
->>>>>>> f5bb16a1
 	}
 }
 
