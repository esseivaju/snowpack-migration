--- conflicted
+++ resolved
@@ -920,33 +920,13 @@
 	cfg.getValue("FIRST_BACKUP", "Output", first_backup, mio::IOUtils::nothrow);
 
 	const bool classify_profile = cfg.get("CLASSIFY_PROFILE", "Output", mio::IOUtils::nothrow);
-	double profstart = 0.0, profdaysbetween = 1.0;
 	const bool profwrite = cfg.get("PROF_WRITE", "Output");
-<<<<<<< HEAD
-	if (profwrite) {
-		/*const double*/ profstart = cfg.get("PROF_START", "Output");
-		/*const double*/ profdaysbetween = cfg.get("PROF_DAYS_BETWEEN", "Output");
-	} else {
-		cfg.addKey("PROF_START", "Output", "0.0");
-		cfg.addKey("PROF_DAYS_BETWEEN", "Output", "1.0");
-	}
-	const bool tswrite = cfg.get("TS_WRITE", "Output");
-	double tsstart = 0.0, tsdaysbetween = 1.0;
-	if (tswrite) {
-		/*const double*/ tsstart = cfg.get("TS_START", "Output");
-		/*const double*/ tsdaysbetween = cfg.get("TS_DAYS_BETWEEN", "Output");
-	} else {
-		cfg.addKey("TS_START", "Output", "0.0");
-		cfg.addKey("TS_DAYS_BETWEEN", "Output", "1.0");
-	}
-=======
 	const double profstart = cfg.get("PROF_START", "Output", (profwrite)? mio::IOUtils::dothrow : mio::IOUtils::nothrow);
 	const double profdaysbetween = cfg.get("PROF_DAYS_BETWEEN", "Output", (profwrite)? mio::IOUtils::dothrow : mio::IOUtils::nothrow);
 	const bool tswrite = cfg.get("TS_WRITE", "Output");
 	const double tsstart = cfg.get("TS_START", "Output", (tswrite)? mio::IOUtils::dothrow : mio::IOUtils::nothrow);
 	const double tsdaysbetween = cfg.get("TS_DAYS_BETWEEN", "Output", (tswrite)? mio::IOUtils::dothrow : mio::IOUtils::nothrow);
 
->>>>>>> dec84572
 	const bool precip_rates = cfg.get("PRECIP_RATES", "Output", mio::IOUtils::nothrow);
 	const bool avgsum_time_series = cfg.get("AVGSUM_TIME_SERIES", "Output", mio::IOUtils::nothrow);
 	const bool cumsum_mass = cfg.get("CUMSUM_MASS", "Output", mio::IOUtils::nothrow);
@@ -1018,53 +998,7 @@
 		memset(&mn_ctrl, 0, sizeof(MainControl));
 		if (mode == "RESEARCH") {
 			mn_ctrl.resFirstDump = true; //HACK to dump the initial state in research mode
-<<<<<<< HEAD
-			std::vector<string> vecExtension;
-			vecExtension.push_back("ini");	//Record of run configuration
-			const std::string snoFmt = cfg.get("SNOW", "Output", mio::IOUtils::nothrow);
-			if (snoFmt == "SNOOLD") {
-				vecExtension.push_back("snoold");	//Snow-cover profile file (I/O)
-			} else {
-				vecExtension.push_back("haz");	//Snow-cover profile file (I/O)
-				if (snoFmt == "SMET") {
-					vecExtension.push_back("sno");	//Snow-cover profile file (I/O)
-				} else if (snoFmt == "CAAML") {
-					vecExtension.push_back("caaml");	//Snow-cover profile file (I/O & SnopViz)
-					vecExtension.push_back("acaaml");	//Aggregated snow-cover profile file (I/O & SnopViz)
-				} else {
-					throw InvalidArgumentException("The key SNOW in [Output] takes only SMET, CAAML, or SNOOLD as value.", AT);
-				}
-			}
-			const std::string tsFmt = cfg.get("TS_FORMAT", "Output", mio::IOUtils::nothrow);
-			if (tswrite & !tsFmt.empty()) {
-				if (tsFmt == "SMET") {
-					vecExtension.push_back("smet");	//Classical time series (meteo, snow temperatures, etc.)
-				} else if (tsFmt == "MET") {
-					vecExtension.push_back("met");	//Classical time series (meteo, snow temperatures, etc.)
-				} else {
-					throw InvalidArgumentException("The key TS_FORMAT in [Output] takes only SMET or MET as value.", AT);
-				}
-			}
-			const std::vector<std::string> vecProfileFmt = cfg.get("PROF_FORMAT", "Output", mio::IOUtils::nothrow);
-			if (profwrite & !vecProfileFmt.empty()) {
-				for (size_t ii=0; ii<vecProfileFmt.size(); ii++) {
-					if (vecProfileFmt[ii] == "PRO") {
-						vecExtension.push_back("pro");	//Time series of full modeled snow-profile data for SnopViz [and SN_GUI]
-						vecExtension.push_back("apro");	//Time series of aggregated modeled snow-profile data for SnopViz [and SN_GUI]
-					} else if (vecProfileFmt[ii] == "PRF") {
-						vecExtension.push_back("prf");	//Time series of full modeled snow-profile data in tabular form
-						vecExtension.push_back("aprf");	//Time series of aggregated modeled snow-profile data in tabular form
-					} else if (vecProfileFmt[ii] == "IMIS") {
-						;
-					} else {
-						throw InvalidArgumentException("The key PROF_FORMAT in [Output] takes only PRO, PRF or IMIS as value", AT);
-					}
-				}
-			}
-			deleteOldOutputFiles(outpath, experiment, vecStationIDs[i_stn], slope.nSlopes, vecExtension);
-=======
 			deleteOldOutputFiles(outpath, experiment, vecStationIDs[i_stn], slope.nSlopes, snowpackio.getExtensions());
->>>>>>> dec84572
 			cfg.write(outpath + "/" + vecStationIDs[i_stn] + "_" + experiment + ".ini"); //output config
 			current_date -= calculation_step_length/1440;
 		} else {
