--- conflicted
+++ resolved
@@ -134,11 +134,7 @@
 		if ( fabs(Edata_upper.sp - Edata_lower.sp) > diff_sp)
 			return false;
 
-<<<<<<< HEAD
-		if (fabs(Edata_upper.rg - Edata_lower.rg) > MAX(diff_dg, diff_dg_rel * Edata_upper.rg))
-=======
 		if (fabs(Edata_upper.rg - Edata_lower.rg) > std::max(diff_dg, diff_dg_rel * Edata_upper.rg))
->>>>>>> f5bb16a1
 			return false;
 	} else {
 		if (fabs(Edata_upper.sp - Edata_lower.sp) > diff_sp)
