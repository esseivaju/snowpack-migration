/*
 *  SNOWPACK stand-alone
 *
 *  Copyright WSL Institute for Snow and Avalanche Research SLF, DAVOS, SWITZERLAND
*/
/*  This file is part of Snowpack.
    Snowpack is free software: you can redistribute it and/or modify
    it under the terms of the GNU General Public License as published by
    the Free Software Foundation, either version 3 of the License, or
    (at your option) any later version.

    Snowpack is distributed in the hope that it will be useful,
    but WITHOUT ANY WARRANTY; without even the implied warranty of
    MERCHANTABILITY or FITNESS FOR A PARTICULAR PURPOSE.  See the
    GNU General Public License for more details.

    You should have received a copy of the GNU General Public License
    along with Snowpack.  If not, see <http://www.gnu.org/licenses/>.
*/
#include <snowpack/snowpackCore/ReSolver1d.h>
#include <snowpack/snowpackCore/Snowpack.h>
#ifdef CLAPACK
	// Matching C data types with FORTRAN data types (taken from f2c.h):
	typedef long int integer;
	typedef double doublereal;

	// Declare the function interfaces with the LAPACK library (taken from clapack.h):
	extern "C" {
		/* Subroutine */ int dgesvd_(char *jobu, char *jobvt, integer *m, integer *n,
		doublereal *a, integer *lda, doublereal *s, doublereal *u, integer *
		ldu, doublereal *vt, integer *ldvt, doublereal *work, integer *lwork,
		integer *info);

		/* Subroutine */ int dgesdd_(char *jobz, integer *m, integer *n, doublereal *
		a, integer *lda, doublereal *s, doublereal *u, integer *ldu,
		doublereal *vt, integer *ldvt, doublereal *work, integer *lwork,
		integer *iwork, integer *info);

		/* Subroutine */ int dgtsv_(integer *n, integer *nrhs, doublereal *dl,
		doublereal *d__, doublereal *du, doublereal *b, integer *ldb, integer
		*info);
	}
#endif
#include <string.h>


using namespace std;
using namespace mio;

#ifdef __clang__
#pragma clang diagnostic push
#pragma clang diagnostic ignored "-Wsign-conversion"
#endif

ReSolver1d::ReSolver1d(const SnowpackConfig& cfg)
           : surfacefluxrate(0.), soilsurfacesourceflux(0.), variant(),
             iwatertransportmodel_snow(BUCKET), iwatertransportmodel_soil(BUCKET),
             watertransportmodel_snow("BUCKET"), watertransportmodel_soil("BUCKET"), BottomBC(FREEDRAINAGE),
             sn_dt(IOUtils::nodata), useSoilLayers(false), water_layer(false)
{
	cfg.getValue("VARIANT", "SnowpackAdvanced", variant);

	// Defines whether soil layers are used
	cfg.getValue("SNP_SOIL", "Snowpack", useSoilLayers);

	//To build a thin top rain-water layer over a thin top ice layer, rocks, roads etc.
	cfg.getValue("WATER_LAYER", "SnowpackAdvanced", water_layer);

	//Calculation time step in seconds as derived from CALCULATION_STEP_LENGTH
	double calculation_step_length = cfg.get("CALCULATION_STEP_LENGTH", "Snowpack");
	sn_dt = M_TO_S(calculation_step_length);

	//Water transport model snow
	cfg.getValue("WATERTRANSPORTMODEL_SNOW", "SnowpackAdvanced", watertransportmodel_snow);
	iwatertransportmodel_snow=UNDEFINED;
	if (watertransportmodel_snow=="BUCKET") {
		iwatertransportmodel_snow=BUCKET;
	} else if (watertransportmodel_snow=="NIED") {
		iwatertransportmodel_snow=NIED;
	} else if (watertransportmodel_snow=="RICHARDSEQUATION") {
		iwatertransportmodel_snow=RICHARDSEQUATION;
	}

	//Water transport model soil
	cfg.getValue("WATERTRANSPORTMODEL_SOIL", "SnowpackAdvanced", watertransportmodel_soil);
	iwatertransportmodel_soil=UNDEFINED;
	if (watertransportmodel_soil=="BUCKET") {
		iwatertransportmodel_soil=BUCKET;
	} else if (watertransportmodel_soil=="NIED") {
		iwatertransportmodel_soil=NIED;
	} else if (watertransportmodel_soil=="RICHARDSEQUATION") {
		iwatertransportmodel_soil=RICHARDSEQUATION;
	}

	//Set lower boundary condition
	std::string tmp_lb_cond_waterflux;
	cfg.getValue("LB_COND_WATERFLUX", "SnowpackAdvanced", tmp_lb_cond_waterflux);
	if (tmp_lb_cond_waterflux=="DIRICHLET") {
		BottomBC=DIRICHLET;
	} else if (tmp_lb_cond_waterflux=="WATERTABLE") {
		BottomBC=WATERTABLE;
	} else if (tmp_lb_cond_waterflux=="FREEDRAINAGE") {
		BottomBC=FREEDRAINAGE;
	} else if (tmp_lb_cond_waterflux=="GRAVITATIONALDRAINAGE") {
		BottomBC=GRAVITATIONALDRAINAGE;
	} else if (tmp_lb_cond_waterflux=="SEEPAGE") {
		BottomBC=SEEPAGEBOUNDARY;
	}
}


/**
 * @brief Calculating pressure head from water content \n
 * The following function calculates the pressure head belonging to a given water content \n
 * @author Nander Wever
 * @param theta Water content (m^3/m^3)
 * @param theta_r Residual water content (m^3/m^3)
 * @param theta_s Saturated water content (m^3/m^3)
 * @param alpha Van Genuchten parameter
 * @param m Van Genuchten parameter
 * @param n Van Genuchten parameter
 * @param Sc Cut off value
 * @param h_e Air entry pressure
 * @param h_d Dry limit of pressure head
 */
double ReSolver1d::fromTHETAtoH(double theta, double theta_r, double theta_s, double alpha, double m, double n, double Sc, double h_e, double h_d)
{
	//Inverse of Van Genuchten (1980), Equation 21:
	double returnvalue;
	if (theta<=theta_r) {
		returnvalue=h_d;
	} else {
		if (theta >= theta_s) {
			returnvalue=h_e;
		} else {
			returnvalue=-1.*(1./alpha)*pow( (pow(Sc*((theta-theta_r)/(theta_s-theta_r)), (-1./m)) - 1.), (1./n));
		}
	}
	return returnvalue;
}


/**
 * @brief Calculating pressure head from water content when ice is present \n
 * The following function calculates the pressure head belonging to a given water content when ice is present \n
 * @author Nander Wever
 * @param theta Water content (m^3/m^3)
 * @param theta_r Residual water content (m^3/m^3)
 * @param theta_s Saturated water content (m^3/m^3)
 * @param alpha Van Genuchten parameter
 * @param m Van Genuchten parameter
 * @param n Van Genuchten parameter
 * @param Sc Cut off value
 * @param h_e Air entry pressure
 * @param h_d Dry limit of pressure head
 * @param theta_i Ice content (m^3/m^3)
 */
double ReSolver1d::fromTHETAtoHforICE(double theta, double theta_r, double theta_s, double alpha, double m, double n, double Sc, double h_e, double h_d, double theta_i)
{
	//To have same return value as fromTHETAtoH, call this function with theta_i==0.
	return fromTHETAtoH(theta+(theta_i*(Constants::density_ice/Constants::density_water)), theta_r, theta_s, alpha, m, n, Sc, h_e, h_d);
}


/**
 * @brief Calculating volumetric water content from pressure head \n
 * The following function calculates the volumetric water content belonging to a given pressure head \n
 * @author Nander Wever
 * @param h Pressure head (m)
 * @param theta_r Residual water content (m^3/m^3)
 * @param theta_s Saturated water content (m^3/m^3)
 * @param alpha Van Genuchten parameter
 * @param m Van Genuchten parameter
 * @param n Van Genuchten parameter
 * @param Sc Cut off value
 * @param h_e Air entry pressure
 * @param h_d Dry limit of pressure head
 */
double ReSolver1d::fromHtoTHETA(double h, double theta_r, double theta_s, double alpha, double m, double n, double Sc, double h_e)
{
	double returnvalue=0.;
	//Van Genuchten (1980), Equation 21:
	if (h>h_e) {		//Saturation
		returnvalue=theta_s;
	} else {
		returnvalue=theta_r+( (theta_s-theta_r)*(1./Sc)*pow(1.+pow((alpha*fabs(h)),n),(-1.*m)) );
	}
	return returnvalue;
}


/**
 * @brief Calculating volumetric water content from pressure head when ice is present \n
 * The following function calculates the volumetric water content belonging to a given pressure head when ice is present \n
 * @author Nander Wever
 * @param h Pressure head (m)
 * @param theta_r Residual water content (m^3/m^3)
 * @param theta_s Saturated water content (m^3/m^3)
 * @param alpha Van Genuchten parameter
 * @param m Van Genuchten parameter
 * @param n Van Genuchten parameter
 * @param Sc Cut off value
 * @param h_e Air entry pressure
 * @param h_d Dry limit of pressure head
 * @param theta_i Ice content (m^3/m^3)
 */
double ReSolver1d::fromHtoTHETAforICE(double h, double theta_r, double theta_s, double alpha, double m, double n, double Sc, double h_e, double theta_i)
{
	//To have same return value as fromHtoTHETA, call this function with theta_i==0.
	return fromHtoTHETA(h, theta_r, theta_s, alpha, m, n, Sc, h_e)-(theta_i*(Constants::density_ice/Constants::density_water));
}


/**
 * @brief Calculate air entry pressure head \n
 * Air entry pressure head in [m] that corresponds to a maximum pore size (using Young-Laplace Equation).\n
 * This is a required value for specifying water retention curves, see Ippisch et al. (2006).\n
 * @author Nander Wever
 * @param MaximumPoreSize Maximum pore size (diameter, not radius!) [m]
 * @param Temperature Temperature for determining surface tension [K]
 */
double ReSolver1d::AirEntryPressureHead(double MaximumPoreSize, double Temperature)
{
	//Surface tension is dependent on the temperature. Most simulations will be in the temperature range of -20 - +20 degC.
	//Source: http://en.wikipedia.org/wiki/Surface_tension
	//Surface tension of water in N/m.
	const double SurfaceTension = (Temperature > 293.)? 0.07197 : 0.07564; //Value for 25 degC vs for 0 degC
	const double delta_P=-1.*(2.*SurfaceTension)/(0.5*MaximumPoreSize);
	const double air_entry_head=delta_P/(Constants::density_water*Constants::g);

	return air_entry_head;
}


/**
 * @brief Solving system of equations using Thomas Algorithm \n
 * The following function solves a tridiagonal system of equations using Thomas Algorithm \n
 * @author http://en.wikipedia.org/wiki/Tridiagonal_matrix_algorithm
 * @param n number of equations
 * @param a sub-diagonal (means it is the diagonal below the main diagonal) -- indexed from 0..n-2
 * @param b the main diagonal
 * @param c sup-diagonal (means it is the diagonal above the main diagonal) -- indexed from 0..n-2
 * @param v right part
 * @param x the solution
 */
int ReSolver1d::TDMASolver (int n, double *a, double *b, double *c, double *v, double *x)
{
	// See: http://en.wikipedia.org/wiki/Tridiagonal_matrix_algorithm
	// This solver is very rapid, but has the problem that when elements of the matrix get very small, relative to each other, precision problems propagate.
	// A better option is to use the DGTSV solver from LAPACK, as it does partial pivoting, although even that is not always enough.
	// See for explanation: http://en.wikipedia.org/wiki/Pivot_element#Partial_and_complete_pivoting
        /**
         * n - number of equations
         * a - sub-diagonal (means it is the diagonal below the main diagonal) -- indexed from 0..n-2
         * b - the main diagonal
         * c - sup-diagonal (means it is the diagonal above the main diagonal) -- indexed from 0..n-2
         * v - right part
         * x - the solution
	 * Return value: 0 = succes, otherwise: error
         */
	if (b[n-1]==0.) return -1;		// This will cause division by 0, so return with error code.

	for (int i = 1; i < n; i++) {
		if (b[i-1]==0.) return -1;	// This will cause division by 0, so return with error code.
		double m = a[i-1]/b[i-1];
		b[i] = b[i] - m * c[i - 1];
		v[i] = v[i] - m*v[i-1];
	}

	x[n-1] = v[n-1]/b[n-1];

	for (int i = n - 2; i >= 0; --i)
		x[i] = (v[i] - c[i] * x[i+1]) / b[i];

	return 0;
}

/**
 * @brief Solving system of equations using matrix inversion \n
 * The following function solves a tridiagonal system of equations using \n
 * Moore-Penrose matrix inversion, using SVD, giving a pseudo-inverse of a. \n
 * @author Nander Wever
 * @param m number of rows in matrix
 * @param n number of columns in matrix
 * @param lda leading dimension of matrix
 * @param a pointer to top-left corner of matrix to inverse
 */
#ifdef CLAPACK
int ReSolver1d::pinv(int m, int n, int lda, double *a)
// NOTE: inverse matrix is returned in "a" as well. Make sure to send a copy to pinv if you want to keep the original matrix.
//
// Returned status by dgesvd_/dgesdd_:
//  INFO    (output) INTEGER
//          = 0:  successful exit.
//          < 0:  if INFO = -i, the i-th argument had an illegal value.
//          > 0:  For DGESVD: DBDSQR did not converge, INFO specifies how many. Superdiagonals of an intermediate bidiagonal form B did not converge to zero.
//		  For DGESDD: DBDSDC did not converge, updating process failed. The algorithm failed to compute an singular value. The update process of divide and conquer failed.
{
	//Switch for dgesvd/dgesdd
	bool useOptimezedSVD=true;	//True: dgesdd is used, which is faster, but requires more memory, compared to dgesvd. Note that when dgesdd failes, the function tries dgesvd. When that fails as well, the program is terminated.
					//I encountered some numerical issues with dgesdd, depending on settings in feenable (likely over- or underflow). So setting this switch to false gives a safe mode.
					//Note: there are some bugreports for dgesdd.

	//1D-Array for singular values:
	int nSV = m < n ? m : n;	//nSV: number of singular values
	double *s = (double *)calloc(nSV * sizeof *s, sizeof(double));

	//2D-Arrays for matrices U and Vt:
	double *u = (double *)calloc((m*m) * sizeof(*u), sizeof(double));
	double *vt = (double *)calloc((n*n) * sizeof(*vt), sizeof(double));

	//Setup workspace
	double workspaceSize;
	double *work = &workspaceSize;	//From the documentation, it's not clear to me whether with lwork=-1, work can be considered as an array, or will always return 1 value. If it might return an array, not enough memory is allocated here.
	int lwork = -1;
	int *iwork = (int *)calloc(8*nSV, sizeof(double));
	int info = 0;
	char jobu='A';
	char jobvt='A';

	//Call dgesvd_/dgesdd_ with lwork = -1 to determine optimal workspace size:
	if (useOptimezedSVD) {
		dgesdd_(&jobu, (integer*) &m, (integer*) &n, a, (integer*) &lda, s, u, (integer*) &m, vt, (integer*) &n, work, (integer*) &lwork, (integer*) iwork, (integer*) &info);
	} else {
		dgesvd_(&jobu, &jobvt, (integer*) &m, (integer*) &n, a, (integer*) &lda, s, u, (integer*) &m, vt, (integer*) &n, work, (integer*) &lwork, (integer*) &info);
	}
	if (info!=0) {
		printf ("ERROR in ReSolver1d.cc: SVD [determining optimal workspace size failed]: info = %d\n", info);
		throw;
	}

	//Now, workspace size is returned in work.
	lwork = int(work[0]);

	//Then allocate work again for the determined workspace size
	work = (double *)calloc(lwork * sizeof(*work), sizeof(double));

	// Call dgesdd_ to do the actual computation:
	if (useOptimezedSVD) {
		dgesdd_(&jobu, (integer*) &m, (integer*) &n, a, (integer*) &lda, s, u, (integer*) &m, vt, (integer*) &n, work, (integer*) &lwork, (integer*) iwork, (integer*) &info);
		if (info>0) {		//if info>0, there is a convergence problem, probably because the matrix is ill-conditioned. We can try dgesvd before giving up.
			printf ("ERROR in ReSolver1d.cc: DGESDD failed [info = %d]. Falling back on DGESVD.\n", info);
			dgesvd_(&jobu, &jobvt, (integer*) &m, (integer*) &n, a, (integer*) &lda, s, u, (integer*) &m, vt, (integer*) &n, work, (integer*) &lwork, (integer*) &info);
			//Now, workspace size is returned in work.
			lwork = int(work[0]);

			//Then allocate work again for the determined workspace size
			free(work);								//First free the previously allocated work.
			work = (double *)calloc(lwork * sizeof(*work), sizeof(double));		//Reallocate work.

			dgesvd_(&jobu, &jobvt, (integer*) &m, (integer*) &n, a, (integer*) &lda, s, u, (integer*) &m, vt, (integer*) &n, work, (integer*) &lwork, (integer*) &info);
		}
	} else {
		dgesvd_(&jobu, &jobvt, (integer*) &m, (integer*) &n, a, (integer*) &lda, s, u, (integer*) &m, vt, (integer*) &n, work, (integer*) &lwork, (integer*) &info);
	}
	if (info!=0) {
		printf ("ERROR in ReSolver1d.cc: DGESVD failed [info = %d]. No solution found with currently used time step.\n", info);
		return -1;
	}

	//dgesvd/dgesdd gave us:
	//A=U.S.Vt
	//We now need:
	//A'=V.(S').Ut
	//Because S is a diagonal matrix, S' is just (1/S)
	//Be careful: comparing the results with for example MATLAB is not directly possible.
	//Singular value decomposition is not unique, e.g. sign can differ for U and Vt, but due to multiplication, this sign reversal cancels out.

	std::vector<double> dinv(m*n, 0.);
	int i, j, k;

	//Calculate pseudo-inverse: Step 1: U.S':
	for (i = m-1; i >= 0; i--) {
		for (j = n-1; j >= 0; j--) {
			//dinv[j*m+i]=0.;							//This line is not necessary anymore, as we reset array to zero where it is declared.
			for (k = n-1; k >= 0; k--) {						//Do matrix multiplications
				if (j==k) {							//j==k: this is because s is actually a diagonal matrix, and therefore, represented as a vector.
					if(s[k]!=0.) {						//NANDER TODO HACK: I'm not happy with this solution, but how to circumvent underflow? I just want 0. in that case.
						dinv[j*m+i]+=(vt[i*n+k]*(double(1.)/s[k]));	//Note: vt needs to be transposed AND is in FORTRAN matrix notation, therefore, the indices appear normal again.
					}
				}
			}
		}
	}
	//Step 2: (U.S')*VT
	for (i = m-1; i >= 0; i--) {
		for (j = n-1; j >= 0; j--) {
			a[j*m+i]=0;
			for (k = n-1; k >= 0; k--) {				//Do matrix multiplications
				a[j*m+i]+=(dinv[k*m+j]*u[k*n+i]);		//Note: u needs to be transposed AND is in FORTRAN matrix notation.
			}
		}
	}

	//Free memory
	free(work);
	free(iwork);
	free(s);
	free(u);
	free(vt);

	return 0;
}
#else
int ReSolver1d::pinv(int /*m*/, int /*n*/, int /*lda*/, double */*a*/) {
	//Nothing so far
	throw IOException("This private method is not implemented when the LAPACK and BLAS libraries are not installed", AT);
}
#endif


/**
 * @brief Set soil parameters for a given soil type \n
 * Set soil parameters for a given soil type \n
 * @author Nander Wever
 * @param type Soil type
 * @param theta_r Residual water content
 * @param theta_soil Volumetric soil content
 * @param alpha Van Genuchten parameter
 * @param m Van Genuchten parameter
 * @param n Van Genuchten parameter
 * @param ksat Saturated hydraulic conductivity
 * @param he Air entry pressure
 */
void ReSolver1d::SetSoil(SoilTypes type, double *theta_r, double *theta_s, double *alpha, double *m, double *n, double *ksat, double *he)
{
	double MaximumPoreSize=0.;	//Maximum pore size (diameter) in [m]

	//Set van Genuchten parameters
	switch (type) {
		case ORGANIC:
			//Organic: Nemes (2001), Development of Soil Hydraulic Pedotransfer Functions on a European scale: Their Usefulness in the Assessment of Soil Quality.
			*theta_r=0.01;
			*theta_s=0.766;
			*alpha=1.3;
			*n=1.2039;
			*ksat=8.000/(365.*24.*60.*60.);
			MaximumPoreSize=0.005;
			break;

		//ROSETTA Class Average Hydraulic Parameters: http://ars.usda.gov/Services/docs.htm?docid=8955
		case CLAY:
			*theta_r=0.098;
			*theta_s=0.459;
			*n=1.253;
			*alpha=1.496;
			*ksat=0.14757/(24.*60.*60.);
			MaximumPoreSize=0.005;
			break;

		case CLAYLOAM:
			*theta_r=0.079;
			*theta_s=0.442;
			*n=1.416;
			*alpha=1.581;
			*ksat=0.0818/(24.*60.*60.);
			MaximumPoreSize=0.005;
			break;

		case LOAM:
			*theta_r=0.061;
			*theta_s=0.399;
			*alpha=1.11;
			*n=1.47;
			*ksat=0.02947/(24.*60.*60.);
			MaximumPoreSize=0.005;
			break;

		case LOAMYSAND:
			*theta_r=0.049;
			*theta_s=0.39;
			*n=1.746;
			*alpha=3.475;
			*ksat=1.052/(24.*60.*60.);
			MaximumPoreSize=0.005;
			break;

		case SAND:
			*theta_r=0.053;
			*theta_s=0.375;
			*n=3.177;
			*alpha=3.524;
			*ksat=6.427/(24.*60.*60.);
			MaximumPoreSize=0.005;
			break;

		case SANDYCLAY:
			*theta_r=0.117;
			*theta_s=0.385;
			*n=1.208;
			*alpha=3.342;
			*ksat=0.1135/(24.*60.*60.);
			MaximumPoreSize=0.005;
			break;

		case SANDYCLAYLOAM:
			*theta_r=0.063;
			*theta_s=0.384;
			*n=1.330;
			*alpha=2.109;
			*ksat=0.1318/(24.*60.*60.);
			MaximumPoreSize=0.005;
			break;

		case SANDYLOAM:
			*theta_r=0.039;
			*theta_s=0.387;
			*n=1.4488;
			*alpha=2.667;
			*ksat=0.3828/(24.*60.*60.);
			MaximumPoreSize=0.005;
			break;

		case SILT:
			*theta_r=0.050;
			*theta_s=0.489;
			*n=1.6788;
			*alpha=0.6577;
			*ksat=0.4375/(24.*60.*60.);
			MaximumPoreSize=0.005;
			break;

		case SILTYCLAY:
			*theta_r=0.111;
			*theta_s=0.481;
			*n=1.321;
			*alpha=1.622;
			*ksat=0.09616/(24.*60.*60.);
			MaximumPoreSize=0.005;
			break;

		case SILTYCLAYLOAM:
			*theta_r=0.090;
			*theta_s=0.482;
			*n=1.5205;
			*alpha=0.8395;
			*ksat=0.1112/(24.*60.*60.);
			MaximumPoreSize=0.005;
			break;

		case SILTLOAM:
			*theta_r=0.065;
			*theta_s=0.439;
			*n=1.6634;
			*alpha=0.5058;
			*ksat=0.1824/(24.*60.*60.);
			MaximumPoreSize=0.005;
			break;

		case WFJGRAVELSAND: //Gravel/sand
			*theta_r=0.01;
			*theta_s=0.35;
			*n=4.5;
			*alpha=3.5;
			*ksat=0.000003171; //Equal to 100 m/year, for clean sand and silty sand, according to: http://web.ead.anl.gov/resrad/datacoll/conuct.htm
			MaximumPoreSize=0.005;
			break;
	}

	*he=AirEntryPressureHead(MaximumPoreSize, 273.);
	*m=(*n-1.)/(*n);

	return;
}


/**
 * @brief Solve Richards Equation \n
 * Solve Richards Equation \n
 * @author Nander Wever
 * @param Xdata
 * @param Sdata
 */
void ReSolver1d::SolveRichardsEquation(SnowStation& Xdata, SurfaceFluxes& Sdata)
{
// Main references used to write this code, as a reference to understand the working of this code:
// - Celia, M, A., Bouloutas, E.T., Zabra, R.L. (1990) A general mass-conservative numerical solution for the unsaturated flow equation Water Resources Research (26:7), 1483-1496.
//   Describes the main part of the solver (Picard iteration of the mixed form of the Richards equation, see eq. 17 in that paper)
// - Bastos de Vasconcellos, C.A., Amorim, J.C.C. (2001) in Proceedings of COBEM 2001, Fluid Mechanics, Vol. 8, 139-148.
//   Is using Celia (1990), but I mention it here because it provides an excellent overview in matrix-notation of how to exactly implement the Picard-iteration and fill in the matrices and vectors, also in case fo Dirichlet or Neumann boundary conditions.
//   It will certainly help to understand why the matrices are filled the way they are (see Equations 18, 19, 20 and 21). Note: in Eq. 19, the coefficient for alpha is missing a minus-sign and in Eq. 20, ignore the alpha_1 coefficient, because that one does not exist.
// - Hari Prasad, K.S., Mohan Kumar, M.S and Sekhar, M. (2001) Modelling flow through unsaturated zones: Sensitivity to unsaturated soil properties. Sadhana vol. 26, no 6. 517–528. DOI: 10.1007/BF02703457
//   Provides an explicit description of how to implement Dirichlet boundary conditions.
// - Huang, K., Mohanty, B.P., van Genuchten, M.Th. (1996) A new convergence criterion for the modified Picard iteration method to solve variably saturated flow equation Journal of Hydrology (178), 69-91.
//   Describes a better convergence criterion, based on theta. It is implemented here, but it is not always behaving stable, likely when the convergence criterion is set too low.
// - McCord, J.T. (1991) Application of second-type boundaries in unsaturated flow modelling Water Resources Research (27:12), 3257-3260.
//   Describes the boundary conditions applied here (Neumann and Dirichlet).
// - Paniconi, C., Putti, M. (1994) A comparison of Picard and Newton iteration in the numerical solution of multidimensional variably saturated flow problems. Water Resources Research (30:12) 3357-3374.
//   Describes the time stepping mechanism implemented here.
// - Schaap, M.G. and van Genuchten, M.Th. (2006) A modified Mualem-van Genuchten formulation for improved description of the hydraulic conductivity near saturation. Vadoze Zone Journal (5) 27-34,
//   Describes the small changes made to the van Genuchten parameterization of soil, to better deal with saturated conditions (theta_m and h_s). This, I deactivated, as a better solution seems to be:
// - Ippisch, O., Vogel, H.-J. and Bastian, P. (2006) Validity limits for the van Genuchten-Mualem model and implications for parameter estimation and numerical simulation. Adv. in Water Res. (29), 1780-1789.
//   Describes inconsistenties in near saturation and suggest using an air entry pressure he.
// - Zhang, X., Bengough, A.G., Crawford, J.W. and Young, I.M. (2002) Efficient methods for solving water flow in variably saturated soils under prescribed flux infiltration. Journal of Hydrology (260) 75-87.
//   Describes an more efficient way of treating the gravity term, and describes a way of estimating the hydraulic conductivity at the nodes.
// - Li, C.W. (1993) A Simplified Newton Iteration Method With Linear Finite Elements for Transient Unsaturated Flow. Water Resources Research (29:4) 965-971.
//   Describes how the hydraulic conductivity at the interface nodes can be approximated by integration.
// - Yamaguchi, S., Katsushima, T., Sato, A. and Kumakura, T. (2010) Water retention curve of snow with different grain sizes. Cold Regions Science and Technology (64:2) 87-93.
//   Describes van Genuchten parameters (alpha and n) for snow, based on measurements. Experiments for around 550 kg/m^3 dense snow.
// - Yamaguchi, S., Watanabe, K., Katsushima, T., Sato, A., Kumakura, T. (2012) Dependence of the water retention curve of snow on snow characteristics. Annals of Glaciology 53(61). doi: 10.3189/2012AoG61A001
//   Update of the Yamaguchi (2010) paper: describes van Genuchten parameters (alpha and n) for snow, based on measurements. Experiments for a range of snow densities.
// - Hirashima, H., Yamaguchi, S., Sato, A., and Lehning, M. (2010) Numerical modeling of liquid water movement through layered snow based on new measurements of the water retention curve. Cold Regions Science and Technology (64:2), 94-103.
//   Describes van Genuchten parameters for snow, based on Yamaguchi (2010).
// - Rathfelder, K and Abriola, L. (1994) Mass conservative numerical solutions of the head-based Richards equation. Water Resources Research (30:9) 2579-2586.
//   Describes an implementation of variable grid spacing for solving Richards Equation in 1D.


// PROBLEM SOLVER GUIDE:
// KNOWN ISSUES:
//	- When using Richars-Equation, the new energy conservative PhaseChange-schemes may cause snow temperatures to be above 273.15K. As long as they are transient, it should not considered
//        to be a problem. Future optimization here may be possible. It's likely related to the fact that when solving Richards-Equation, basically every snow layer has some amount of water in it,
//        albeit very tiny. But this causes some difficulties in determining whether snow is wet or dry, so whether the nodes are at melting temperature.
//      - In case of floating point exceptions: ReSolver1d has some problems when (in CMake) DEBUG_ARITHM is set to ON. You can safely set it to OFF, as the code detects for
//        illegal operations itself and takes appropriate measures, like choosing another solver or reducing the time step.
//	- In case of non-convergence of the solver: Numerical problems were found when the SNOWPACK time step is larger than 15 minutes. For example caused by the settling routine,
//	  which is based on 15 minute time steps. So before digging further in the problem, make sure you run SNOWPACK with 15 minute time steps.
//      - Evaporation from soil in dry limit. This cause numerical troubles, but it is also not realistic to force a certain amount of evaporation from a near-dry soil (the water
//	  is just not there!). Set LIMITEDFLUXEVAPORATION or LIMITEDFLUX as top boundary condition to be safe.
//      - Infiltration in soil in wet limit. This can cause numerical trouble, but it is also not realistic. You cannot put more water in the domain then there is room for.
//	  So for example: never use 10 cm of soil with DIRICHLET lower boundary condition and NEUMANN on top. Set LIMITEDFLUXINFILTRATION or LIMITEDFLUX as lower boundary condition to be safe.
//
// SOME DEEPER LYING PROBLEMS:
// -  In case of floating point exceptions with DEBUG_ARITHM set to OFF:
//      - either pressure head is blowing up to extremely high values, before rewinds can be done. This can happen if you change MAX_ALLOWED_DELTA_H, but also make sure that the time step is still larger than the minimum allowed time step.
//        If no rewinds can be done anymore, because the time step is already too small, the solver is just trying until it is killed.
// -  In case of other exceptions, see the error message on screen. Messages from the solver: if info-value is positive, the number indicates quite often the element that is having illegal value, like nan, or inf. This can be a result from very small time steps (check dt), or else it is a bug.
// -  Problems can be caused when the state of the snowcover changes rapidly between calls to ReSolver1d. For example, it was found that when SNOWPACK was run with 60 minute
//    time steps, the settling was so fast that elements collapsed, producing saturated snow layers. Then ReSolver1d was not able to solve the equation anymore with reasonable time steps.
// -  A lot of problems arise from non convergence in the solver and very small time steps. A common reason for this is filling of the model domain. Clear examples:
//    - 10cm soil with saturated lower boundary condition. The soil will saturate quickly. No melt water can infilitrate the soil anymore, but starts ponding. In reality, such cases would lead to a water layer, or overland flow.
//    - Strong infiltration rates (like high precipitation rates)
//    - High values in the source term
//    In these cases the model just cannot do anything with all the water...
// -  The model is still running and producing sensible results, but is having a very small time step.
//      First of all, I found that only numerous subsequent timesteps of <1s. should not be accepted and there is something "wrong" with the code. Else, just leave the code running. Note: you cannot really say wrong, as it is still finding converging solutions.
//      Try to understand why the time step rewinds are done, maybe by even enabling the Level3 output. And using less to search the output with "less" and search for "rewind".
//	  - Is there a massbalance problem? Then probably the fluxes at the top and/or bottom are not correctly calculated, or there is a real bug.
//	    Massbalance errors also arise when k_ip12(i-1) != k_im12(i)! The nodal values should always be the same for both the upper and lower node!
//	  - Is there a very strong gradient in pressure head, for example at the new snow layer? What is the value for h_d, is it very small? Then maybe limit the range over which the Van Genuchten parameters can vary (limiting grain size for example for snow).
//
// TODO IN FUTURE DEVELOPMENT
// -  Implement a strategy what to do with the rejected infilitrating water in case of LIMITEDFLUX and LIMITEDFLUXINFILTRATION. Either built-up a water layer (theta[WATER]==1) on top (real ponding),
//    or write it out in a kind of overland flow variable.

	//Initializations
	enum RunCases{UNIFORMSOIL, IMISDEFAULT, WFJ, CDP, SNOFILE};

	//
	// BEGIN OF SETTINGS
	//
	const RunCases runcase = SNOFILE;					//Defines what the soil looks like. Recommended: SNOFILE, soil type based on grain size in sno file.
	const BoundaryConditions TopBC = LIMITEDFLUX;				//Bottom boundary condition (recommended choice is LIMITEDFLUX, so too much evaporation from dry soil or snow or too much infilitration in wet soil is prohibited).
		//In case you select one of the LIMITEDFLUX options, specify whether these are only for soil, for snow or for both:
		const bool LIMITEDFLUXEVAPORATION_soil=true;
		const bool LIMITEDFLUXEVAPORATION_snow=true;
		const bool LIMITEDFLUXINFILTRATION_soil=true;
		const bool LIMITEDFLUXINFILTRATION_snow=true;
		const bool LIMITEDFLUXINFILTRATION_snowsoil=true;		//This switch allows to limit the infiltration flux from snow into soil, when the snowpack is solved with the Bucket or NIED water transport scheme.
	const bool AllowSoilFreezing=true;					//true: soil may freeze. false: all ice will be removed (if any ice present) and no ice will form.
	const bool ApplyIceImpedance=false;					//Apply impedance on hydraulic conductivity in case of soil freezing. See: Zhao et al. (1997) and Hansson et al. (2004)  [Dall'Amicao, 2011].
	const VanGenuchten_ModelTypesSnow VGModelTypeSnow=YAMAGUCHI2012;	//(Recommended: YAMAGUCHI2012) Set a VanGenuchten model for snow (relates pressure head to theta and vice versa)
	const bool alpine3d=false;						//Flag for alpine3d simulations. Note: this flag is not necessary to set, but it will enforce some precautions to provide extra numerical stability (at the cost of small mass balance violations).

	//Setting some program flow variables
	const bool SafeMode=true;			//Enable safemode only when necessary, for example in operational runs or Alpine3D simulations. It rescues simulations that do not converge, at the cost of violating mass balance.

	const bool WriteOutNumerics_Level0=false;	//true: after time step, some summarizing numerics information is printed
	const bool WriteOutNumerics_Level1=false;	//true: per iteration, some basic numerics information is printed (not so much output, but still is useful for debugging)
	const bool WriteOutNumerics_Level2=false;	//true: only initial conditions and subsequent convergence information is printed during each time step (it's quite some output, but helps debugging)
	const bool WriteOutNumerics_Level3=false;	//true: per iteration, highly detailed layer and solver is printed (it's really a lot of output, but helps debugging the most difficult problems)

	const bool AllowDrySnowLayers=false;		//true: snow layers can be dry (theta=0.) false: snow layers will always be at least theta=theta_r. The necessary water is created by melting ice.
	const bool AllowDrySoilLayers=false;		//true: soil layers can be dry (theta=0.) false: soil layers will always be at least theta=theta_r. The necessary water is created out of nothing!
							//  Will destroy mass balance! Setting this flag true for soil layers is not recommended as it will not be really physical plausible.

//Set the defaults based on whether CLAPACK is available
#ifdef CLAPACK
	SOLVERS PreferredSolver=DGTSV;			//Choose either DGESVD, DGTSV or TDMA.
	const bool AllowSwitchSolver=true;		//If true: solver DGESVD will be tried when DGTSV fails. There is a trade-off here between matrix inversion and smaller time steps. In case of many layers (>100), DGESVD can become very slow, so in case DGTSV does not find a solution, it may be more efficient to
	//take a smaller time step than to do full matrix inversion.
#else
	SOLVERS PreferredSolver=TDMA;			//Without CLAPACK, only TDMA is available.
#endif
							// DGTSV : (recommended) This function does matrix inversion giving the knowledge matrix A is a tridiagonal matrix (fast). Does partial pivoting to stabelize numerical solutions. But partial pivoting is not always enough.
							// DGESVD: (recommended only when stability issues are encounterd) This function does full matrix inversion (slow, but most reliable and maybe useful for finding 2D solutions one day).
							// TDMA  : (recommended only when libraries BLAS and LAPACK are not available) This function does matrix inversion giving the knowledge matrix A is a tridiagonal matrix (really fast). Does no (partial) pivoting at all, so big risks of numerical troubles.

	SOLVERS ActiveSolver=PreferredSolver;		//Set the ActiveSolver to the PreferredSolver. This is because the code tries to prevent "difficult" matrices to be solved by the DGTSV or TDMA algorithm, so we should be able to switch temporarily to another solver.

	//Set parameterization for hydraulic conductivity
	const K_Parameterizations K_PARAM=CALONNE;		// Implemented choices: SHIMIZU, CALONNE, based on Shimizu (1970) and Calonne (2012).
	//Set how the hydraulic conductivity at the interface nodes should be calculated.
	const K_AverageTypes K_AVERAGETYPE=ARITHMETICMEAN;	// Implemented choices: ARITHMETICMEAN (recommended), HARMONICMEAN, GEOMETRICMEAN, MINIMUMVALUE, UPSTREAM





	//
	// END OF SETTINGS
	// WARNING: Below this line, changes to initializations are likely to break the code!
	//

	//Setting convergence criteria and numerical limits
	const double REQUIRED_ACCURACY_H=1E-3;		//Required accuracy for the Richard solver: this is for the delta h convergence criterion
	const double REQUIRED_ACCURACY_THETA=1E-5;	//Required accuracy for the Richard solver: this is for the delta theta convergence criterion. It is recommended to adjust PhaseChange::RE_theta_r in PhaseChanges.cc in case this value is changed.
							//Huang et al. (1996) proposes 0.0001 here (=1E-4). 1E-4 causes some mass balance problems. Therefore, it is set to 1E-5.
	const double convergencecriterionthreshold=0.99;//Based on this value of theta_dim, either theta-based convergence is chosen, or h-based. Note we need to make this destinction, beacuse theta-based does not work close to saturation or with ponding.
	const double MAX_ALLOWED_DELTA_H=1E32;		//Set an upper threshold for the delta_h[i] that is allowed. The idea is that when delta_h for an iteration is too large, we have a too large time step and a rewind is necessary.
	const int INCR_ITER=5;				//Number of iterations for the Richard solver after which time step is increased.
	const int DECR_ITER=10;				//Number of iterations for the Richard solver after which time step is decreased.
	const int MAX_ITER=15;				//Maximum number of iterations for the Richard solver.
	const double MIN_VAL_TIMESTEP=1E-12;		//Minimum time step allowed in Richards solver. Don't set this too low (let's say 1E-40), becuase the calculations are then done at the limits of the floating point precision.
	const double MAX_VAL_TIMESTEP=900.;		//Maximum time step allowed in Richards solver.
	const double MAX_VAL_TIMESTEP_FOR_SNOW=900.;	//Maximum time step allowed in Richards solver when there are snow layers in the domain.
	const double BS_MAX_ITER=5000;			//Maximum allowed number of iterations in the soil-freezing algorithm.
	const double SF_epsilon=1E-4;			//Required accuracy for the root finding algorithm when solving soil freezing/thawing.

	//Initializing and defining Richards solver time domain
	const double snowpack_dt = sn_dt;		//Time step of SNOWPACK (in seconds)
	double dt=10.;					//Set the initial time step for the Richard solver (in seconds). This time step should be smaller or equal to the SNOWPACK time step.
	bool boolFirstFunctionCall;			//true: first execution of this function, false: not the first execution of this function
	if (Xdata.ReSolver_dt>0.) {			//Retrieve last dt used in last performed time step. Note Xdata.SoliNumerics_dt<0 when initialized
		boolFirstFunctionCall=false;		//Subsequent call to ReSolver1d
		dt=Xdata.ReSolver_dt;			//Set time step to last used time step
 	} else {					//else it is the first time this function is called.
		boolFirstFunctionCall=true;		//Set this flag to true, so we know that no previous pressure head information is available, and we can only work with theta.
	}
	double TimeAdvance=0.;				//Time advance of the Richards solver


	//Initializing and defining Richards solver space domain
	const size_t nN=Xdata.getNumberOfNodes();	//Number of nodes
	const size_t nE=nN-1;				//Number of layers
	const double cos_sl = Xdata.cos_sl;		//Slope cosinus, giving cos_sl=1 for flat field.
	vector<ElementData>& EMS = Xdata.Edata;		//Create reference to SNOWPACK elements.
	vector<NodeData>& NDS = Xdata.Ndata;		//Create reference to SNOWPACK nodes.
	std::vector<double> dz(nE, 0.);			//Layer height (in meters)
	std::vector<double> z(nE, 0.);			//Height above the surface (so -1 is 1m below surface)
	std::vector<double> dz_up(nE, 0.);		//Distance to upper node (in meters)
	std::vector<double> dz_down(nE, 0.);		//Distance to lower node (in meters)
	std::vector<double> dz_(nE, 0.);		//Layer distance for the finite differences, see Rathfelder (2004).
	int uppernode=-1;				//Upper node of Richards solver domain
	int lowernode=-1;				//Lower node of Richards solver domain
	std::vector<int>SnowpackElement(nE,0);		//Dictionary between snowpack domain and Richards solver domain. SnowpackElement[j]=i means layer j in Richards solver is layer i in snowpack domain.
							//Then, using EMS[SnowpackElement[j]], we can refer to the SNOWPACK domain from the Richards solver domain.
	int toplayer;					//highest layer (top of snowpack, or top of soil in case of no soil)
	const int nsoillayers_snowpack=int(Xdata.SoilNode);	//where does the soil start? Note, when toplayer is set to nsoillayers_snowpack, only soil is treated with Richards equation. HACK, TODO: remove type inconstency in comparison
							//Note here that Xdata.SoilNode denotes first element as 0, so Xdata.SoilNode=4 denotes 4 soil layers.
	int nsoillayers_richardssolver=0;
	if(iwatertransportmodel_snow != RICHARDSEQUATION) {	//RE only for soil
		toplayer=nsoillayers_snowpack;			//toplayer=nE: all layers are treated by richards equation, toplayer=nsoillayers_snowpack: only soil.
	} else {						//RE for both snow and soil
		toplayer=int(nE);				//toplayer=nE: all layers are treated by richards equation, toplayer=nsoillayers_snowpack: only soil. HACK, TODO: remove type inconstency in comparison
	}
	if(toplayer==0) return;				//Nothing to do here!
	if(nsoillayers_snowpack==1) {
		// Running Richards equation solver with only 1 layer results in a segmentation fault, because out of bound indices with heat advection.
		// Note: resolving this issue is not planned for, but may be addressed in the future. Anyway, it shouldn't be a big issue to have two soil layers or more instead of one.
		prn_msg( __FILE__, __LINE__, "err", Date(), "The implementation of RICHARDSEQUATION requires two or more soil layers, whereas now only one soil layer is present. Please change your initialization.");
		throw;
	}

	//Initializations of the convergence criteria
	int trigger_layer_accuracy=-1;			//At which layer the accuracy was not reached.
	double track_accuracy_h=0.;			//This variable tracks the accuracy of convergence for all h-convergence based layers.
	double track_accuracy_theta=0.;			//This variable tracks the accuracy of convergence for all theta-convergence based layers.
	double max_delta_h=0.;				//Tracks max_delta_h, to determine if our time step is too large. Note: this is different from checking the convergence criterion. This is just to check the time step. If a too large time step is used, big values of delta_h may arise, which cause pressure head to hit the singularities for dry and wet soil, and causes problems with the power functions in the Von Genuchten-Mualem model.
	int track_trigger_layer_accuracy=-1;		//This variable tracks the layer were the accuracy is smallest (this means: most difficulty in converging).
	bool boolConvergence=false;			//true: convergence is reached, false: convergence not reached
	double mass1=0, mass2=0, massbalanceerror=0.;	//Mass balance check variables.
	const double maxallowedmassbalanceerror=1E-10;	//This value is carefully chosen. It should be considered together with REQUIRED_ACCURACY_THETA and REQUIRED_ACCURACY_H
	double massbalanceerror_sum=0.;			//Sum of mass balance error over snowpack time step.


	//Initializations for summarizing statistics and some supporting variables, like indices, counters, etc.
	double accuracy=0.;				//Keeps track of reached accuracy.
	int niter=0;					//Counts iterations within one time step of the Richards solver
	int niter_snowpack_dt=0;			//Counts iterations within one time step of the SNOWPACK time domain
	int niter_nrewinds=0;				//Counts number of rewinds (i.e. a solution was not found and it is tried again with a smaller time step)
	int niter_seqrewinds=0;				//Counts number of sequential rewinds. We then decrease the time step more, when we encounter sequential rewinds.
	int seq_safemode=0;				//Counts the number of sequential SafeMode actions
	//Numerical performance statistics
	double stats_min_dt=MAX_VAL_TIMESTEP;		//Minimum RE time step in SNOWPACK time step, initialized in a way that the comparison will always work.
	double stats_max_dt=0.;				//Maximum RE time step in SNOWPACK time step, initialized in a way that the comparison will always work.
	int stats_nrewinds=0;				//Number of rewinds over the SNOWPACK time step.
	int stats_niters=0;				//Number of iterations over the SNOWPACK time step, excluding the ones before a rewind.
	int stats_nsteps=0;				//Number of time steps in the RE solver over the SNOWPACK time step.
	size_t bs_stats_totiter=0;			//Soil freezing/thawing solver: total number of iterations over all layers over the SNOWPACK time step,
	size_t bs_stats_maxiter=0;			//Soil freezing/thawing solver: maximum number of iterations in a certain layers over the SNOWPACK time step.
	//Counters, etc.
	int i, j, k;					//Counters for layers
	const size_t nmemstates=1;			//Number of memory states, used to store changes of delta_h between iterations. Currently not used, but possible use is to check if delta_h is blowing up.
	int memstate=0;					//Keeping track of the current memory index
	double h_d=0.;					//Lower limit for pressure head: definition of "completely dry". This value will determined later on.


	//Initializing and declaring boundary conditions and flux variables
	BoundaryConditions aTopBC;			//Actual applied top boundary condition (can only be either Dirichlet or Neumann, as all the others can be translated in an application of either one of those two.)
	BoundaryConditions aBottomBC;			//Actual applied bottom boundary condition (can only be either Dirichlet or Neumann, as all the others can be translated in an application of either one of those two.)
	double htop=0., TopFluxRate=0.;			//Dirichlet (constant head) and Neumann (constant flux) upper boundary values respectively.
	double h_d_uppernode=0.;			//Used for LIMITEDFLUXEVAPORATION boundary condition.
	double hbottom=0., BottomFluxRate=0.;		//Dirichlet (constant head) and Neumann (constant flux) lower boundary values respectively.
	double actualtopflux=0;				//Stores the actual applied flux through top (positive is inflow).
	double actualtopfluxcheck=0.;			//Stores the water change in the top element + outflow to lower layers to derive the input flux at the surface.
	double refusedtopflux=0;			//Stores the difference in flux that was requested, but could not be applied
	double actualbottomflux=0;			//Stores the actual flux through the bottom (positive is outflow).
	double snowsoilinterfaceflux1=0.;		//Stores the actual flux through the soil-snow interface (positive is flow into soil).
	double snowsoilinterfaceflux2=0.;		//Stores the actual flux through the soil-snow interface (positive is flow into soil).
	double snowsoilinterfaceflux_before=0.;		//Stores the actual flux through the soil-snow interface at the beginning of a time step (positive is flow into soil).
	double snowsoilinterfaceflux_after=0.;		//Stores the actual flux through the soil-snow interface at the end of a time step (positive is flow into soil).
	double totalsourcetermflux=0.;			//Stores the total applied source term flux (it's a kind of boundary flux, but then in the middle of the domain).

	//Declare all numerical arrays and matrices:
	std::vector< std::vector<double> > delta_h(nmemstates, std::vector<double> (nE,0.));	//Change in pressure head per iteration
	std::vector<double> delta_h_dt(nE, 0.);		//Change in pressure head per time step.
	std::vector<double> delta_theta(nE, 0.);	//Change in volumetric water content per iteration
	std::vector<double> delta_theta_dt(nE, 0.);	//Change in volumetric water content per time step.
	std::vector<double> delta_theta_i(nE, 0.);	//Change in volumetric ice content per iteration
	std::vector<double> delta_theta_i_dt(nE, 0.);	//Change in volumetric ice content per time step.
	std::vector<double> delta_Te(nE, 0.);		//Change in element temperature per time step due to soil freezing/thawing.
	std::vector<double> delta_Te_i(nE, 0.);		//Change in element temperature per iteration time step due to soil freezing/thawing.
	std::vector<double> delta_Te_adv(nE, 0.);	//Change in element temperature per time step due to heat advection by the water flow.
	std::vector<double> delta_Te_adv_i(nE, 0.);	//Change in element temperature per iteration time step due to heat advection by the water flow.

	//std::vector<std::vector<double> > a(nE, std::vector<double> (nE, 0));	//Left hand side matrix. Note, we write immediately to ainv! But this is kept in to understand the original code.
	std::vector<double> ainv(nE*nE, 0.);			//Inverse of A, written down as a 1D array instead of a 2D array, with the translation: a[i][j]=ainv[i*nsoillayers_snowpack+j]
	std::vector<double> ad(nE, 0.);				//The diagonal of matrix A, used for DGTSV
	std::vector<double> adu(nE, 0.);			//The upper second diagonal of matrix A, used for DGTSV
	std::vector<double> adl(nE, 0.);			//The lower second diagonal of matrix A, used for DGTSV

	std::vector<double> k_np1_m_ip12(nE, 0.);		//Hydraulic conductivity at the upper interface node
	std::vector<double> k_np1_m_im12(nE, 0.);		//Hydraulic conductivity at the lower interface node
	std::vector<double> h_np1_m(nE, 0.);			//Pressure head at beginning of an iteration.
	std::vector<double> h_n(nE, 0.);			//Pressure head at beginning of time step dt. Used to determine delta_h_dt, to better forecast value for next time step.
	std::vector<double> s(nE, 0.);				//Source/sink in terms of theta [m^3/m^3/s].
	std::vector<double> C(nE, 0.);				//Water capacity function. Specific moisture capacity (dtheta/dh), see Celia et al., (1990).
	std::vector<double> ksat(nE, 0.);			//Soil property. Saturation hydraulic conductivity.
	std::vector<double> K(nE, 0.);				//Hydraulic conductivity function
	std::vector<double> impedance(nE, 0.);			//Impedance factor due to ice formation in matrix (see Dall'Amico, 2011);
	std::vector<double> Se(nE, 0.);				//Effective saturation, sometimes called dimensionless volumetric water content.
	std::vector<double> term_up(nE, 0.);			//Variable to support construction of the R.H.S. (R_mpfd in Celia et al., 1990).
	std::vector<double> term_down(nE, 0.);			//Variable to support construction of the R.H.S. (R_mpfd in Celia et al., 1990).
	std::vector<double> r_mpfd(nE, 0.);			//R_mpfd (see Celia et al, 1990).
	std::vector<double> r_mpfd2(nE, 0.);			//Copy of R_mpfd, used for DGTSV. Note: R_mpfd2 is overwritten by DGTSV, so we need a copy.
	std::vector<double> deficit_vector(nE, 0.);		//Deficit vector of solution
	double deficit_vector_norm=0.;				//2nd norm of deficit vector
	std::vector<double> h_np1_mp1(nE, 0.);			//Pressure head for the solution time step in the next iteration
	std::vector<double> theta_np1_m(nE, 0.);		//Theta for the solution time step in the current iteration.
	std::vector<double> theta_np1_mp1(nE, 0.);		//Theta for the solution time step in the next iteration.
	std::vector<double> theta_n(nE, 0.);			//Theta at the current time step.
	std::vector<double> theta_d(nE, 0.);			//There is a singularity for dry soils, at theta=theta_r. There h -> OO. So we limit this. We define a pressure head that we consider "dry soil" (h_d) and then we calculate what theta belongs to this h_d.
	std::vector<double> alpha(nE, 0.);			//Soil property in Van Genuchten model. [m^-1]
	std::vector<double> n(nE, 0.);				//Soil property in Van Genuchten model.
	std::vector<double> m(nE, 0.);				//Soil property in Van Genuchten model.
	std::vector<double> h_e(nE, 0.);			//Soil property, air entry pressure, see Ippisch (2006) for details.
	std::vector<double> theta_r(nE, 0.);			//Soil property, residual water content.
	std::vector<double> theta_s(nE, 0.);			//Soil property, saturation water content.
	std::vector<double> Sc(nE, 0.);				//Saturation at cut-off point h_e (see Ippisch et al (2006)).
	std::vector<double> theta_i_n(nE, 0.);			//Soil state, ice content at the beginning of the time step. Volumetric water content and NOT liquid water equivalent!
	std::vector<double> theta_i_np1_m(nE, 0.);		//Soil state, ice content at the beginning of the current iteration. Volumetric water content and NOT liquid water equivalent!
	std::vector<double> theta_i_np1_mp1(nE, 0.);		//Soil state, ice content at the next iteration. Volumetric water content and NOT liquid water equivalent!

	std::vector<bool> activelayer(nE, true);		//true: layer is active participating in matrix flow (Richards equation). false: layer is inactive (too dry, or ice layer)
	std::vector<double> dT(nE, 0.);				//Stores the energy needed to create theta_r from the ice matrix.
	std::vector<double> snowpackBACKUPTHETAICE(nE, 0.);	//Backup array for the initial SNOWPACK theta ice
	std::vector<double> snowpackBACKUPTHETAWATER(nE, 0.);	//Backup array for the initial SNOWPACK theta water
	std::vector<double> snowpackBACKUPTHETAWATER_PREF(nE, 0.);	//Backup array for the initial SNOWPACK theta water
	std::vector<double> wateroverflow(nE, 0.);		//Array for all the water that is >theta_s (m^3/m^3)]. This water is just thrown away in the model and is a leak in the mass balance.

        //For soil freezing/thawing
	std::vector<double> T_melt(nE, 0.);			//Contains the freezing point depression due to unsaturated conditions (K)
	const double T_0=Constants::freezing_tk;		//Freezing temperature of water at atmospheric pressure (K)
	const double delF=Constants::lh_fusion;			//Heat associated with freezing


	//Prevent buffering on the stdout when we write debugging output. In case of exceptions (program crashes), we don't loose any output which is still in the buffer and we can better track what went wrong.
	if(WriteOutNumerics_Level1==true || WriteOutNumerics_Level2==true || WriteOutNumerics_Level3==true) {
		setvbuf(stdout, NULL, _IONBF, 0);
	}


#ifdef DEBUG_ARITHM
	if(boolFirstFunctionCall==true) {
		// Warn users for compilation with DEBUG_ARITHM = ON. The solver uses isnan and isinf to check if the time step is too large.
		prn_msg( __FILE__, __LINE__, "wrn", Date(), "SNOWPACK has been compiled with DEBUG_ARITHM set to ON. This will likely result in a \"Floating point exception\" when using Richards equation solver. It is strongly recommended to set DEBUG_ARITHM to OFF!");
	}
#endif

	//Backup SNOWPACK state
	for (i = 0; i<toplayer; i++) {		//Cycle through all SNOWPACK layers
		//Do the basic check if there is not too much ice.
		if(EMS[i].theta[ICE]>1.) {
			std::cout << "WARNING: very strange, theta[ICE]>1 at layer " << i << "/" << nE << " (" << EMS[i].theta[ICE] << ")\n";
			EMS[i].theta[ICE]=1.;
		}
		//Do the basic check of the sum of element contents.
		const double sum=EMS[i].theta[AIR] + EMS[i].theta[WATER] + EMS[i].theta[WATER_PREF] + EMS[i].theta[ICE] + EMS[i].theta[SOIL];
		if((sum>1.+Constants::eps || sum<1.-Constants::eps) && (boolFirstFunctionCall!=true)) {
			std::cout << "WARNING: very strange, sum of element contents != 1. (but " << sum << ") at layer " << i << "/" << nE << ". Values scaled.\n";
			//Note: we do not scale theta[SOIL].
			const double correction_factor=(EMS[i].theta[AIR] + EMS[i].theta[WATER] + EMS[i].theta[WATER_PREF] + EMS[i].theta[ICE])/(1.-EMS[i].theta[SOIL]);
			EMS[i].theta[AIR]/=correction_factor;
			wateroverflow[i]+=(EMS[i].theta[ICE]-(EMS[i].theta[ICE]/correction_factor))*(Constants::density_ice/Constants::density_water);	//We just throw away the ice, without considering melting it.
			EMS[i].theta[ICE]/=correction_factor;
			wateroverflow[i]+=EMS[i].theta[WATER]-(EMS[i].theta[WATER]/correction_factor);
			EMS[i].theta[WATER]/=correction_factor;
			wateroverflow[i]+=EMS[i].theta[WATER_PREF]-(EMS[i].theta[WATER_PREF]/correction_factor);
			EMS[i].theta[WATER_PREF]/=correction_factor;
		} else {
			if(boolFirstFunctionCall==true) {
				EMS[i].theta[AIR]=1.-EMS[i].theta[SOIL]-EMS[i].theta[ICE]-EMS[i].theta[WATER]-EMS[i].theta[WATER_PREF];
			}
		}

<<<<<<< HEAD
		if (WriteOutNumerics_Level2==true) printf("RECEIVING at layer %d: sum=%f air=%.15f ice=%.15f soil=%.15f water=%.15f water_pref=%.15f Te=%.15f\n", i, sum, EMS[i].theta[AIR], EMS[i].theta[ICE], EMS[i].theta[SOIL], EMS[i].theta[WATER], EMS[i].theta[WATER_PREF], EMS[i].Te);

=======
		if (WriteOutNumerics_Level2==true) 
			std::cout << "RECEIVING at layer " << i << ": sum=" << sum << std::fixed << std::setprecision(15) <<  " air=" << EMS[i].theta[AIR] << " ice=" << EMS[i].theta[ICE] << " soil=" << EMS[i].theta[SOIL] << " water=" << EMS[i].theta[WATER] << " Te=" << EMS[i].Te << "\n"<< std::setprecision(6) ;
>>>>>>> 6f3c397d

		//In case we don't want to allow soil to freeze, melt all ice that is there:
		if(AllowSoilFreezing==false && i<nsoillayers_snowpack && EMS[i].theta[ICE]>0.) {	//If we are in soil, and have ice, but don't allow soil freezing, melt all the ice.
			if(i>0) {				//Because we now work with Dirichlet BC at the lower boundary, we cannot increase water content. So then, increase air content.
				EMS[i].theta[WATER]+=EMS[i].theta[ICE]*(Constants::density_ice/Constants::density_water);
			} else {
				EMS[i].theta[AIR]+=EMS[i].theta[ICE];
			}
			const double deltaT=(-1.*EMS[i].theta[ICE]) / ((EMS[i].c[TEMPERATURE] * EMS[i].Rho) / ( Constants::density_ice * Constants::lh_fusion ));
			EMS[i].Te+=deltaT;

			if(i==int(nE)-1 && i>=0) {		//HACK, TODO: remove type inconstency in comparison
				NDS[i+1].T+=deltaT;
				NDS[i].T+=deltaT;
			}

			EMS[i].Qmf += (-1.*EMS[i].theta[ICE] * Constants::density_ice * Constants::lh_fusion) / snowpack_dt;	// Units: [W m-3]
			EMS[i].theta[ICE]=0.;
			//And now update state properties.
			EMS[i].Rho = (EMS[i].theta[ICE] * Constants::density_ice) + ((EMS[i].theta[WATER] + EMS[i].theta[WATER_PREF]) * Constants::density_water) + (EMS[i].theta[SOIL] * EMS[i].soil[SOIL_RHO]);
			EMS[i].M=EMS[i].L*EMS[i].Rho;
		}

		//Make backup of incoming values for theta[ICE] and theta[WATER]. This is used in case we allow dry snow layers  *AND*  MIN_VAL_THETA_SNOWPACK > 0., to determine original water content and how much water was added to the domain.
		snowpackBACKUPTHETAICE[i]=EMS[i].theta[ICE];
		snowpackBACKUPTHETAWATER[i]=EMS[i].theta[WATER];
		snowpackBACKUPTHETAWATER_PREF[i]=EMS[i].theta[WATER_PREF];
	}


	//Domain initialization (this needs to be done every time step, as snowpack layers will settle and thereby change height.
	//i=0 is bottom layer, and toplayer-1 is top layer.
	double heightshift=0.;			//heightshift can be used to shift the vertical domain up and down.
	double totalheight=0.;			//tracking the total height of the column
	j=0;					//Reset Richards-solver domain layer count
	for (i = 0; i<toplayer; i++) {		//Cycle over all SNOWPACK layers
		totalheight+=EMS[i].L;
		if(i>nsoillayers_snowpack-1) { 					//We are in snow, and create n sublayers per snow layer
			const int nsublayers=1;					//Specify number of sublayers
			for(k=0; k<nsublayers; k++) {				//Cycle through sublayers
				dz[j]=(EMS[i].L/nsublayers);			//Divide snowpack layer into sublayers
				if(j==0) {	//Lowest element
					z[j]=.5*dz[j]-heightshift;
				} else {
					z[j]=z[j-1]+(dz[j-1]/2.+(dz[j])/2.)-heightshift;
				}
				SnowpackElement[j]=i;				//Fill dictionary
				j++;						//Increase richards solver domain layer count
			}
		} else {
			const int nsublayers=1;					//Specify number of sublayers
			for(k=0; k<nsublayers; k++) {
				dz[j]=EMS[i].L/nsublayers;
				if(j==0) {	//Lowest element
					z[j]=.5*dz[j]-heightshift;
				} else {
					z[j]=z[j-1]+(dz[j-1]/2.+(dz[j])/2.)-heightshift;
				}
				SnowpackElement[j]=i;				//Fill dictionary
				nsoillayers_richardssolver++;			//Count the number of soillayers in richards solver domain
				j++;						//Increase richards solver domain layer count
			}
		}
	}
	uppernode=j-1;	//j increased 1 too much
	lowernode=0;	//lower node is just the bottom


	//Additional domain initialization: determine grid cell sizes, and node distances.
	//See for additional details on finite differences scheme with varying grid cell size: Rathfelder (1994).
	double tmpheight1=0., tmpheight2=0.;
	for (j=lowernode; j<=uppernode; j++) {
		//Distance to lower node
		if(j!=lowernode) {
			dz_down[j]=z[j]-z[j-1];
		}
		tmpheight1+=dz_down[j];
		//Distance to upper node
		if(j!=uppernode) {
			dz_up[j]=z[j+1]-z[j];
		}
		tmpheight2+=dz_up[j];
		//Mean distance
		//dz_[j]=0.5*(dz_down[j]+dz_up[j]);	//This is the definition of dz_ by Rathfelder (2004). However, it does not work, results in mass balance errors.
		dz_[j]=dz[j];				//This works.
		if(WriteOutNumerics_Level3==true) 
			std::cout << "DOMAIN: node " << j << " -- z=" << z[j] << std::fixed << std::setprecision(15) << " dz=" << dz[j] << " dz_up=" << dz_up[j] << " dz_down=" << dz_down[j] << " dz_=" << dz_[j] << "\n" << std::setprecision(6);
	}
	dz_down[lowernode]=totalheight-tmpheight1;
	dz_up[uppernode]=totalheight-tmpheight2;
	if(WriteOutNumerics_Level2==true) std::cout << "SLOPE: " << std::fixed << std::setprecision(15) << cos_sl << "\n" << std::setprecision(6);


	//Now set van Genuchten parameter for each layer
	h_d=0.;									//Set definition of pressure head of completely dry to zero, we will determine it in the next loop.
	double tmpheight=0.;
	for (i=uppernode; i >= 0; i--) {					//Go from top to bottom in Richard solver domain
		if ( SnowpackElement[i] >= nsoillayers_snowpack) {		//Snow, assuming that the use of sublayers (higher resolution) is only used in snow. TODO: this has to be rewritten more nicely!!
			const double max_allowed_ice=0.95;			//An ice pore space of 5% is a reasonable value: K. M. Golden et al. The Percolation Phase Transition in Sea Ice, Science 282, 2238 (1998), doi: 10.1126/science.282.5397.2238
			if(EMS[SnowpackElement[i]].theta[ICE]>max_allowed_ice) {
				//Pure ice layers are a problem for Richards equation (of course...), so we limit the volumetric ice content to 99 %.
				const double tmp_missing_theta=(EMS[SnowpackElement[i]].theta[ICE]-max_allowed_ice)*(Constants::density_ice/Constants::density_water);	//Not too dry (original)
				dT[SnowpackElement[i]]+=tmp_missing_theta*(Constants::density_water/Constants::density_ice) / ((EMS[SnowpackElement[i]].c[TEMPERATURE] * EMS[SnowpackElement[i]].Rho) / ( Constants::density_ice * Constants::lh_fusion ));
				std::cout << "[W] ReSolver1d.cc: ICE LAYER --> WATER CREATED (" << tmp_missing_theta << "): i=" << i << " --- dT=" << dT[SnowpackElement[i]] << " T=" << EMS[SnowpackElement[i]].Te << " theta[WATER]=" << EMS[SnowpackElement[i]].theta[WATER] << " theta[ICE]=" << EMS[SnowpackElement[i]].theta[ICE] << "\n";
				EMS[SnowpackElement[i]].theta[WATER]+=0.99*tmp_missing_theta;	//Here, we make a small mass balance error, but it should prevent fully saturated layers
				EMS[SnowpackElement[i]].theta[ICE]-=tmp_missing_theta*(Constants::density_water/Constants::density_ice);
				EMS[SnowpackElement[i]].theta[AIR]=1.-EMS[SnowpackElement[i]].theta[ICE]-EMS[SnowpackElement[i]].theta[WATER];
			}
			//Scaling theta_r between 0 and 0.02:
			const double TuningFactor=0.75;				//Tuning factor for scaling
			//Increase theta_r in case of wetting:
			theta_r[i]=MAX(0., MIN(0.02, MAX(EMS[SnowpackElement[i]].theta_r, TuningFactor*EMS[SnowpackElement[i]].theta[WATER])));
			//Decrease theta_r in case of refreezing:
			theta_r[i]=MAX(0., MIN(theta_r[i], EMS[SnowpackElement[i]].theta[WATER]-(REQUIRED_ACCURACY_THETA/10.)));

			theta_s[i]=(1. - EMS[SnowpackElement[i]].theta[ICE])*(Constants::density_ice/Constants::density_water);

			//Make ice layers inactive:
			if(theta_s[i]<Constants::eps2) {
				if(WriteOutNumerics_Level3==true) 
					std::cout << "WARNING: layer " << i << "/" << nE << "   theta_s= " << theta_s[i] << "   EMS[i].theta[ICE]=" << EMS[SnowpackElement[i]].theta[ICE] << "\n";
				std::cout << "WARNING: layer " << i << "/" << nE << " is ice layer! (theta_s[i]=" << theta_s[i] << "; EMS[i].theta[ICE]=" << EMS[SnowpackElement[i]].theta[ICE] << ")\n";
				activelayer[i]=false;
			} else {
				activelayer[i]=true;
			}
			//Make sure theta_r << theta_s
			if(theta_s[i]<theta_r[i]+0.01) {
				if(WriteOutNumerics_Level1==true) std::cout << "WARNING: layer " << i << "/" << nE << "  theta_s= " << theta_s[i] << "   theta_r=" << theta_r[i] << "\n";
				theta_r[i]=theta_s[i]/4.;
			}
			//Set air entry pressure
			h_e[i]=AirEntryPressureHead(0.005, 273.);

			//Note: rg is in mm, and it is the radius (confirmed by Charles, see DataClasses.h)
			const double tmprg=EMS[SnowpackElement[i]].rg;	//Backup original grain size value

			switch ( VGModelTypeSnow ) {	//Set Van Genuchten parameters for snow, depending on the chosen model for snow.

			case YAMAGUCHI2012:
				{
					//Calculate ratio density/grain size (see Yamaguchi (2012)):
					double tmp_rho_d=(EMS[SnowpackElement[i]].theta[ICE]*Constants::density_ice)/( (2.*EMS[SnowpackElement[i]].rg) / 1000.);

					//Limit tmp_rho_d to reasonable values, so alpha and especially n remain in numerically stable bounds:
					tmp_rho_d=MAX(2000., tmp_rho_d);
					alpha[i]=4.4E6*pow(tmp_rho_d, -0.98);	//See Eq. 6 in Yamaguchi (2012).
					n[i]=1.+2.7E-3*pow(tmp_rho_d, 0.61);	//See Eq. 7 in Yamaguchi (2012).
					break;
				}

			case YAMAGUCHI2010:
				{
					//Limit grain size, to stay within the bounds of the Van Genuchten parameterizations for snow.
					const double GRAINRADIUSLOWERTHRESHOLD=0.0;		//Lower threshold
					const double GRAINRADIUSUPPERTHRESHOLD=2.0;		//Upper threshold. 2.02 is value for n>1, which is required.
					//Now limit grain sizes
					if(EMS[SnowpackElement[i]].rg>GRAINRADIUSUPPERTHRESHOLD) EMS[SnowpackElement[i]].rg=GRAINRADIUSUPPERTHRESHOLD;
					if(EMS[SnowpackElement[i]].rg<GRAINRADIUSLOWERTHRESHOLD) EMS[SnowpackElement[i]].rg=GRAINRADIUSLOWERTHRESHOLD;

					//Note: rg is in mm, and it is the radius (confirmed by Charles, see DataClasses.h)
					alpha[i]=7.3*(2.*EMS[SnowpackElement[i]].rg)+1.9;			//See Eq. 12 (note d is defined as diameter in mm!) in Yamaguchi (2010).
					n[i]=-3.3*(2.*EMS[SnowpackElement[i]].rg)+14.4;				//See Eq. 11 (note d is defined as diameter in mm!) in Yamaguchi (2010).
					break;
				}

			case YAMAGUCHI2010_ADAPTED:
				{
					//Limit grain size, the parameterizations still hold, but high values of alpha and small values of n are causing numerical troubles.
					const double GRAINRADIUSLOWERTHRESHOLD=0.0;		//Lower threshold
					const double GRAINRADIUSUPPERTHRESHOLD=4.0;		//Upper threshold
					//Now limit grain sizes
					if(EMS[SnowpackElement[i]].rg>GRAINRADIUSUPPERTHRESHOLD) EMS[SnowpackElement[i]].rg=GRAINRADIUSUPPERTHRESHOLD;
					if(EMS[SnowpackElement[i]].rg<GRAINRADIUSLOWERTHRESHOLD) EMS[SnowpackElement[i]].rg=GRAINRADIUSLOWERTHRESHOLD;

					alpha[i]=7.3*(2.*EMS[SnowpackElement[i]].rg)+1.9;			//See Eq. 12 (note d is defined as diameter in mm!) in Yamaguchi (2010).
					//Instead of the linear fit in Yamaguchi (2010), Hirashima (2011) approximated the data with a power law fit, valid for the whole range of grain sizes:
					n[i]=15.68*exp(-0.46*(2.*EMS[SnowpackElement[i]].rg)) + 1.;		//Hirashima (2011), Eq. 17
					break;
				}

			case DAANEN:
				{
					const double GRAINRADIUSLOWERTHRESHOLD=0.0;		//Equal to Yamaguchi adapted
					const double GRAINRADIUSUPPERTHRESHOLD=4.0;		//Equal to Yamaguchi adapted
					//Now limit grain sizes
					if(EMS[SnowpackElement[i]].rg>GRAINRADIUSUPPERTHRESHOLD) EMS[SnowpackElement[i]].rg=GRAINRADIUSUPPERTHRESHOLD;
					if(EMS[SnowpackElement[i]].rg<GRAINRADIUSLOWERTHRESHOLD) EMS[SnowpackElement[i]].rg=GRAINRADIUSLOWERTHRESHOLD;

					alpha[i]=30.*(2.*EMS[SnowpackElement[i]].rg)+12.;
					n[i]=0.800*(2.*EMS[SnowpackElement[i]].rg)+3.;
					break;
				}

			}

			const double tmp_dynamic_viscosity_water=0.001792;				//In Pa/s, from WaterTransport code by Hirashima: 0.001792

			switch ( K_PARAM ) {	//Set saturated hydraulic conductivity

			case SHIMIZU:
				//This formulation for ksat is proposed by Shimizu (1970), and is valid up to 450 kg/m^3. See Equation 5 in Jordan, 1999 + conversion from hydraulic permeability to hydraulic conductivity.
				if(EMS[SnowpackElement[i]].theta[ICE] * Constants::density_ice>450.) {
					ksat[i]=0.077 * (2.*EMS[SnowpackElement[i]].rg / 1000.)*(2.*EMS[SnowpackElement[i]].rg / 1000.) * exp(-0.0078 * 450.) * (Constants::g * Constants::density_water) / tmp_dynamic_viscosity_water;
				} else {
					ksat[i]=0.077 * (2.*EMS[SnowpackElement[i]].rg / 1000.)*(2.*EMS[SnowpackElement[i]].rg / 1000.) * exp(-0.0078 * EMS[SnowpackElement[i]].theta[ICE] * Constants::density_ice) * (Constants::g * Constants::density_water) / tmp_dynamic_viscosity_water;
				}
				break;

			case CALONNE:
				//See: Calonne et al., 3-D image-based numerical computations of snow permeability: links to specific surface area, density, and microstructural anisotropy, TC, 2012.
				ksat[i]=0.75 * (EMS[SnowpackElement[i]].ogs / 1000.)*(EMS[SnowpackElement[i]].ogs / 1000.) * exp(-0.013 * EMS[SnowpackElement[i]].theta[ICE] * Constants::density_ice) * (Constants::g * Constants::density_water) / tmp_dynamic_viscosity_water;
				break;

			}

			//Restore original grain size value from backup
			EMS[SnowpackElement[i]].rg=tmprg;
		} else {  				//Soil
			tmpheight+=dz[i];		//This is only done in soil, so we have a relative reference only for a soil, not for snow.

			switch ( runcase ) {
			case UNIFORMSOIL:
				//Uniform soil
				SetSoil(WFJGRAVELSAND, &theta_r[i], &theta_s[i], &alpha[i], &m[i], &n[i], &ksat[i], &h_e[i]);
				//SetSoil(SAND, &theta_r[i], &theta_s[i], &alpha[i], &m[i], &n[i], &ksat[i], &h_e[i]);
				//SetSoil(SANDYLOAM, &theta_r[i], &theta_s[i], &alpha[i], &m[i], &n[i], &ksat[i], &h_e[i]);
				break;
			case IMISDEFAULT:
				//Default case (IMIS):
				if(tmpheight<=0.25001) {
					//Silt loam
					//SetSoil(ORGANIC, &theta_r[i], &theta_s[i], &alpha[i], &m[i], &n[i], &ksat[i], &h_e[i]);
					//SetSoil(SILTLOAM, &theta_r[i], &theta_s[i], &alpha[i], &m[i], &n[i], &ksat[i], &h_e[i]);
					SetSoil(SANDYLOAM, &theta_r[i], &theta_s[i], &alpha[i], &m[i], &n[i], &ksat[i], &h_e[i]);
				} else { //Gravel/sand
					if(tmpheight<1.001) {
						SetSoil(SAND, &theta_r[i], &theta_s[i], &alpha[i], &m[i], &n[i], &ksat[i], &h_e[i]);
					} else {
						SetSoil(WFJGRAVELSAND, &theta_r[i], &theta_s[i], &alpha[i], &m[i], &n[i], &ksat[i], &h_e[i]);
					}
				}
				break;
			case WFJ:
				//Case WFJ:
				SetSoil(WFJGRAVELSAND, &theta_r[i], &theta_s[i], &alpha[i], &m[i], &n[i], &ksat[i], &h_e[i]);
				break;
			case CDP:
				//Case Col de Porte
				SetSoil(SANDYLOAM, &theta_r[i], &theta_s[i], &alpha[i], &m[i], &n[i], &ksat[i], &h_e[i]);
				break;
			case SNOFILE:
				if(EMS[SnowpackElement[i]].rg < 0.5) {
					SetSoil(ORGANIC, &theta_r[i], &theta_s[i], &alpha[i], &m[i], &n[i], &ksat[i], &h_e[i]);
				} else if (EMS[SnowpackElement[i]].rg < 1.) {
					SetSoil(CLAY, &theta_r[i], &theta_s[i], &alpha[i], &m[i], &n[i], &ksat[i], &h_e[i]);
				} else if (EMS[SnowpackElement[i]].rg < 2.) {
					SetSoil(CLAYLOAM, &theta_r[i], &theta_s[i], &alpha[i], &m[i], &n[i], &ksat[i], &h_e[i]);
				} else if (EMS[SnowpackElement[i]].rg < 3.) {
					SetSoil(LOAM, &theta_r[i], &theta_s[i], &alpha[i], &m[i], &n[i], &ksat[i], &h_e[i]);
				} else if (EMS[SnowpackElement[i]].rg < 4.) {
					SetSoil(LOAMYSAND, &theta_r[i], &theta_s[i], &alpha[i], &m[i], &n[i], &ksat[i], &h_e[i]);
				} else if (EMS[SnowpackElement[i]].rg < 5.) {
					SetSoil(SAND, &theta_r[i], &theta_s[i], &alpha[i], &m[i], &n[i], &ksat[i], &h_e[i]);
				} else if (EMS[SnowpackElement[i]].rg < 6.) {
					SetSoil(SANDYCLAY, &theta_r[i], &theta_s[i], &alpha[i], &m[i], &n[i], &ksat[i], &h_e[i]);
				} else if (EMS[SnowpackElement[i]].rg < 7.) {
					SetSoil(SANDYCLAYLOAM, &theta_r[i], &theta_s[i], &alpha[i], &m[i], &n[i], &ksat[i], &h_e[i]);
				} else if (EMS[SnowpackElement[i]].rg < 8.) {
					SetSoil(SANDYLOAM, &theta_r[i], &theta_s[i], &alpha[i], &m[i], &n[i], &ksat[i], &h_e[i]);
				} else if (EMS[SnowpackElement[i]].rg < 9.) {
					SetSoil(SILT, &theta_r[i], &theta_s[i], &alpha[i], &m[i], &n[i], &ksat[i], &h_e[i]);
				} else if (EMS[SnowpackElement[i]].rg < 10.) {
					SetSoil(SILTYCLAY, &theta_r[i], &theta_s[i], &alpha[i], &m[i], &n[i], &ksat[i], &h_e[i]);
				} else if (EMS[SnowpackElement[i]].rg < 11.) {
					SetSoil(SILTYCLAYLOAM, &theta_r[i], &theta_s[i], &alpha[i], &m[i], &n[i], &ksat[i], &h_e[i]);
				} else if (EMS[SnowpackElement[i]].rg < 12.) {
					SetSoil(SILTLOAM, &theta_r[i], &theta_s[i], &alpha[i], &m[i], &n[i], &ksat[i], &h_e[i]);
				} else {
					SetSoil(WFJGRAVELSAND, &theta_r[i], &theta_s[i], &alpha[i], &m[i], &n[i], &ksat[i], &h_e[i]);
				}
				break;
			}
			//I encountered the following problem: fully saturated soil and freezing water: there is not enough place to store the ice!!!
			//In the old snowpack code, this problem was solved by keeping the increase in volume when all the water in the element would freeze, free as theta[AIR].
			//However, this will not work in the Richards, as theta[WATER] is varying per time step. So we keep free a volume as if the soil is saturated AND will freeze:
			EMS[SnowpackElement[i]].theta[SOIL]=1.-((Constants::density_water/Constants::density_ice)*theta_s[i]);	//Determine the soil content based on the pore space
		}

		//Calculate m:
		m[i]=(n[i]-1.)/n[i];

		//Calculate saturation at cut-off point h_e (see Ippisch et al (2006)).
		Sc[i]=pow((1.+pow(alpha[i]*fabs(h_e[i]), n[i])), -1.*m[i]);

		//Get theta_i_n
		if(EMS[i].theta[SOIL]>Constants::eps2) {	//Only for soil
			theta_i_n[i]=EMS[SnowpackElement[i]].theta[ICE];

			//Get T_melt that suffices partitioning pressure head into part for ice and part for water
			if(theta_i_n[i]>0.) {			//If there is ice in soil, calculate freezing point depression.
				const double hw0=fromTHETAtoH(EMS[SnowpackElement[i]].theta[WATER]+(EMS[SnowpackElement[i]].theta[ICE]*(Constants::density_ice/Constants::density_water)), theta_r[i], theta_s[i], alpha[i], m[i], n[i], Sc[i], h_e[i], h_d);
				T_melt[i]=T_0+((Constants::g*T_0)/delF)*hw0;
			} else {
				T_melt[i]=T_0;			//Melting point is just the standard melting point.
			}
		} else {					//For snow
			theta_i_n[i]=0.;			//This sounds strange for snow, but the idea is that ice in snow functions as soil in soil (being the matrix)
			T_melt[i]=T_0;				//For snow, we currently don't have anything with freezing point depression, as we have in soil.
		}

		//Determine what pressure head should be considered "dry".
		//Explanation: cold dry new snow layers are initialized with this value. We need to make sure that ALL the other layers have at least a higher pressure head when they contain at least a little bit of water. Else, various numerical troubles arise.
		//In case the value is too high, we get fluxes out of the completely dry snow layer, and a too low value causes many numerical difficulties as in that case, it represents a much stronger gradient in pressure head than necessary (many iterations and small time steps).
		//So we check for each particular layer what pressure head is associated with a theta[WATER] that is a smaller deviation from theta_r then the solver will resolve.
		const double tmp_head=fromTHETAtoHforICE(theta_r[i]+(REQUIRED_ACCURACY_THETA/10.), theta_r[i], theta_s[i], alpha[i], m[i], n[i], Sc[i], h_e[i], h_d, theta_i_n[i]);
		if(h_d>tmp_head) h_d=tmp_head;
		if(i==uppernode) h_d_uppernode=tmp_head;	//We store this value in order to use it for the LIMITEDFLUXEVAPORATION
		if (WriteOutNumerics_Level3==true) 
			std::cout << "H_D at " << i << ": " << std::scientific << tmp_head << std::fixed << " [alpha: " << alpha[i] << "; m: " << m[i] << "; n: " << n[i] << "; Sc: " << Sc[i] << "; h_e: " << h_e[i] << "\n";
	}
	if (WriteOutNumerics_Level2==true) std::cout << "MIN_HEAD: " << std::scientific << h_d << std::fixed << "\n";


	//Coupling of SNOWPACK domain to RE-solver domain. Makes sure the EMS.theta[XXX] are within the limits specified by the Van Genuchten parameterizations.
        for (i = uppernode; i >= lowernode; i--) {	//Cycle over all Richards solver domain layers
  		//Now calculate the theta that should be considered "dry soil".
		theta_d[i]=fromHtoTHETAforICE(h_d, theta_r[i], theta_s[i], alpha[i], m[i], n[i], Sc[i], h_e[i], 0.);

		//Now check if this case is not too extreme
		if(theta_d[i]<theta_r[i]+(REQUIRED_ACCURACY_THETA/1000.)) {
			theta_d[i]=theta_r[i]+(REQUIRED_ACCURACY_THETA/1000.);
		}

		//Now make sure that the water content in SNOWPACK's ElementData matches the soil settings (not too wet, not too dry):
		// 1) Not too wet
		if(EMS[SnowpackElement[i]].theta[SOIL]>Constants::eps2) {		//For soil
			if(EMS[SnowpackElement[i]].theta[WATER]+(EMS[SnowpackElement[i]].theta[ICE]*(Constants::density_ice/Constants::density_water)) > theta_s[i]) {
				wateroverflow[i]+=(EMS[SnowpackElement[i]].theta[WATER]+(EMS[SnowpackElement[i]].theta[ICE]*(Constants::density_ice/Constants::density_water))-theta_s[i]);
				EMS[SnowpackElement[i]].theta[WATER]=theta_s[i]-(EMS[SnowpackElement[i]].theta[ICE]*(Constants::density_ice/Constants::density_water));
			}
		} else {								//For snow
  			if(EMS[SnowpackElement[i]].theta[WATER] > theta_s[i]) {
				wateroverflow[i]+=EMS[SnowpackElement[i]].theta[WATER]-theta_s[i];
				EMS[SnowpackElement[i]].theta[WATER]=theta_s[i];
			}
		}

		// 2) Not too dry
		if(EMS[SnowpackElement[i]].theta[SOIL]>Constants::eps2) {		//For soil
			if(AllowDrySoilLayers==true) {
				if(not( (EMS[SnowpackElement[i]].theta[WATER]+(EMS[SnowpackElement[i]].theta[ICE]*(Constants::density_ice/Constants::density_water))) < theta_r[i]) && (EMS[SnowpackElement[i]].theta[WATER]+(EMS[SnowpackElement[i]].theta[ICE]*(Constants::density_ice/Constants::density_water))) < theta_d[i]) {
					wateroverflow[i]+=( (EMS[SnowpackElement[i]].theta[WATER]+(EMS[SnowpackElement[i]].theta[ICE]*(Constants::density_ice/Constants::density_water))) - theta_d[i]);
					EMS[SnowpackElement[i]].theta[WATER]=theta_d[i]-(EMS[SnowpackElement[i]].theta[ICE]*(Constants::density_ice/Constants::density_water));
					activelayer[i]=true;
				} else {
					if( (EMS[SnowpackElement[i]].theta[WATER]+(EMS[SnowpackElement[i]].theta[ICE]*(Constants::density_ice/Constants::density_water))) < theta_r[i]) {
						activelayer[i]=false;
					} else {
						activelayer[i]=true;
					}
				}
			} else {
				if( (EMS[SnowpackElement[i]].theta[WATER]+(EMS[SnowpackElement[i]].theta[ICE]*(Constants::density_ice/Constants::density_water))) < theta_d[i]) {
					wateroverflow[i]+=( (EMS[SnowpackElement[i]].theta[WATER]+(EMS[SnowpackElement[i]].theta[ICE]*(Constants::density_ice/Constants::density_water))) - theta_d[i]);
					EMS[SnowpackElement[i]].theta[WATER]=theta_d[i]-(EMS[SnowpackElement[i]].theta[ICE]*(Constants::density_ice/Constants::density_water));
				}
				activelayer[i]=true;
			}
		} else {
			if(AllowDrySnowLayers==true) {
				//For snow, we have to melt ice to create theta_r!!
				if(not(EMS[SnowpackElement[i]].theta[WATER]<theta_r[i]) && EMS[SnowpackElement[i]].theta[WATER]<theta_d[i]) {
					const double tmp_missing_theta=(theta_d[i]-EMS[SnowpackElement[i]].theta[WATER]);	//Not too dry (original)

					//Note: we do the book keeping for wateroverflow[i] not here, but afterwards, when we know how much water was used.

					//The energy required for this melt is stored. We apply it only if the layer will get enough water to have this water passed on to the rest of SNOWPACK.
					//Note, the plus sign is because we can pass the same SNOWPACK layer several times, when it is divided into sublayers. Then, for the next sublayer, the water is already there, so only 0 is added.
					dT[SnowpackElement[i]]+=tmp_missing_theta*(Constants::density_water/Constants::density_ice) / ((EMS[SnowpackElement[i]].c[TEMPERATURE] * EMS[SnowpackElement[i]].Rho) / ( Constants::density_ice * Constants::lh_fusion ));

					EMS[SnowpackElement[i]].theta[WATER]+=tmp_missing_theta;
					EMS[SnowpackElement[i]].theta[ICE]-=tmp_missing_theta*(Constants::density_water/Constants::density_ice);
					activelayer[i]=true;
				} else {
					if(EMS[SnowpackElement[i]].theta[WATER]<theta_r[i]) {
						activelayer[i]=false;
					} else {
						activelayer[i]=true;
					}
				}
			} else {
				//For snow, we have to melt ice to create theta_r!!
				if(theta_d[i]>0.) {	//Do we have room for melt water?
					if(EMS[SnowpackElement[i]].theta[WATER]<theta_d[i]) {
						const double tmp_missing_theta=(theta_d[i]-EMS[SnowpackElement[i]].theta[WATER]);	//Not too dry (original)
						dT[SnowpackElement[i]]+=tmp_missing_theta*(Constants::density_water/Constants::density_ice) / ((EMS[SnowpackElement[i]].c[TEMPERATURE] * EMS[SnowpackElement[i]].Rho) / ( Constants::density_ice * Constants::lh_fusion ));
						if (WriteOutNumerics_Level1==true) 
							std::cout << "WATER CREATED (" << tmp_missing_theta << "): i=" << i << " --- dT=" << dT[SnowpackElement[i]] << " T=" << EMS[SnowpackElement[i]].Te << "  theta[WATER]=" << EMS[SnowpackElement[i]].theta[WATER] << " theta[ICE]=" << EMS[SnowpackElement[i]].theta[ICE] << "\n";
						EMS[SnowpackElement[i]].theta[WATER]+=tmp_missing_theta;
						EMS[SnowpackElement[i]].theta[ICE]-=tmp_missing_theta*(Constants::density_water/Constants::density_ice);
					}
					activelayer[i]=true;
				} else {		//Else we have a pure ice layer
					activelayer[i]=false;
				}
			}
		}


		//Now copy the EMS water content into the working arrays to solve Richards-equation (so this is the important part were this function is coupled to the rest of SNOWPACK).
		if(activelayer[i]==true) {
			// Now calculate initial pressure head:
			h_n[i]=fromTHETAtoHforICE(EMS[SnowpackElement[i]].theta[WATER], theta_r[i], theta_s[i], alpha[i], m[i], n[i], Sc[i], h_e[i], h_d, theta_i_n[i]);
			theta_n[i]=fromHtoTHETAforICE(h_n[i], theta_r[i], theta_s[i], alpha[i], m[i], n[i], Sc[i], h_e[i], theta_i_n[i]);	//This is the current theta, which we determine from h_n[i].
		} else {
			theta_n[i]=EMS[SnowpackElement[i]].theta[WATER];
			h_n[i]=h_d;
		}

		//Determine source/sink term
		s[i]=0.;								//Reset source/sink term

		//Add wateroverflow (Remember: units wateroverflow [m^3/m^3]):
		if(alpine3d==false && (wateroverflow[i]>0 || SafeMode==false)) {	//In SafeMode, we don't allow the negative wateroverflow to be used as sink term, as a negative wateroverflow is caused by initialization of very dry snow layers, so the sink term would basically be a sink term in very dry conditions, which is numerically unstable.
			if(i==uppernode) {
				surfacefluxrate+=(wateroverflow[i]*dz[i])/sn_dt;
				wateroverflow[i]=0.;
			} else {
				if((wateroverflow[i]*dz[i])/sn_dt < ksat[i+1]) {	//Check if influx is not too large
					s[i]+=wateroverflow[i]/sn_dt;			//These terms mainly are caused by merging elements, where the mass of the upper element is added to the lower one. This can lead to too much water in a certain element. We add this as a source term.
					wateroverflow[i]=0.;				//Since we have put wateroverflow in source/sink term, it's not an overflow anymore for this layer.
				} else {						//Else limit influx and throw other water away... So this is a water hole in the model. I suggest making a variable MS_LATERALRUNOFF to track this water.
					s[i]+=(ksat[i]/dz[i]);
					wateroverflow[i]-=(ksat[i]/dz[i])*sn_dt;
				}
			}
		}

		//Now add soilsurfacesourceflux (in case RemoveElements removed the lowest snow element):
		if(soilsurfacesourceflux>0. && i==nsoillayers_richardssolver) {		//We assign source flux in the lowest snow element if the source flux is >0. This can only be the case when we use RE for snow, so we don't have to check for this.
			//Remember: soilsurfacesourceflux=[m^3/m^2/s]
			s[i]+=soilsurfacesourceflux/dz[i];				//Soilsurfacesourceflux>0. if we remove the first snow element above the soil AND there are more snow layers (else it is a surfaceflux) AND we use RE for snow.
		}

		//Add source/sink term from other parts of SNOWPACK (in particular Canopy.cc)
		s[i]+=EMS[i].lwc_source/sn_dt;
		EMS[i].lwc_source=0.;		// Now that we used the variable, reset it.

		//To now the flux of water in/out of the model domain due to the source/sink term.
		totalsourcetermflux+=s[i]*dz[i];
	}


	//Initialize upper boundary in case of Dirichlet
	if(TopBC==DIRICHLET) {
		aTopBC=DIRICHLET;
		htop=h_n[uppernode];
	}

	//Initialize lower boundary in case of Dirichlet
	if(BottomBC==DIRICHLET) {
		hbottom=h_n[lowernode];
	}

	//Initialize lower boundary in case of WATERTABLE: saturated
	if(BottomBC==WATERTABLE) {
		aBottomBC=DIRICHLET;
		hbottom=h_e[lowernode];
		h_n[lowernode]=hbottom;

		wateroverflow[lowernode]+=(theta_n[lowernode]);	//First we remove all water from the lowest element
		theta_n[lowernode]=fromHtoTHETAforICE(h_n[lowernode], theta_r[lowernode], theta_s[lowernode], alpha[lowernode], m[lowernode], n[lowernode], Sc[lowernode], h_e[lowernode], theta_i_n[lowernode]);
		wateroverflow[lowernode]-=(theta_n[lowernode]);	//Then we add the saturated boundary water content from the lowest element.
	}


	//Note: there are 2 iterations. First, the iteration starts to match the Richards solver time step to the SNOWPACK time step. Simple example: assume SNOWPACK time step is 15 minutes and
	//Richards solver time step is 1 minute, there should be 15 iterations to match the solution to the SNOWPACK time step.
	//Then, for each time step of the Richard solver, iterations are necessary to find the solution to the equation.
	int nsteps=0;			//Counts the number of time steps in the Richards solver.
	bool StopLoop=false;		//Will switch to true when the integrated time step matches the SNOWPACK time step.
	bool DoRewindFlag=false;	//Will switch to true when the time step has to be redone with a smaller time step.

	//Determine mass at beginning of snowpack time step.
	mass1=0.;
	for (i = uppernode; i >= lowernode; i--) {
		mass1+=(theta_n[i]+(theta_i_n[i]*(Constants::density_ice/Constants::density_water)))*dz[i];
	}

	do
	{
		if(DoRewindFlag==false) {		//Only if we are not doing a rewind, we should increase the number of steps (else it basically is the same time step).
			nsteps++;			//Increase the number of steps
			niter_nrewinds=0;		//Reset rewind counter
		}

		Xdata.ReSolver_dt=dt;			//Store the last used time step.
		if ((TimeAdvance+dt)>=snowpack_dt) {	//If our time step is so large that the integrated time step will exceed the SNOWPACK time step, we limit the dt for the current time step...
			dt=snowpack_dt-TimeAdvance;	//...so it matches exactly the SNOWPACK time step.
			StopLoop=true;			//And we set the switch to stop the Richards solver.
		}
		TimeAdvance+=dt;			//Update the total time in this time step. This variable is used to match SNOWPACK time steps.

		//Prepare for next time step:
		niter=0;				//reset iter counter
		accuracy=0.;				//reset accuracy.


		//Set Solver
		ActiveSolver=PreferredSolver;		//We set the active solver to the preferred solver


		//Initialize values for the first iteration (iteration m)
		for (i = uppernode; i >= lowernode; i--) {
			// Note, it is not possible to do an educated guess. The guess should be mass-conservative, which is very difficult to achieve.
			h_np1_m[i]=h_n[i];
			theta_np1_m[i]=theta_n[i];
			theta_i_np1_m[i]=theta_i_n[i];
		}

		//Write out initial water content
		if( (WriteOutNumerics_Level1==true && nsteps==1 && niter_nrewinds==0 ) || (WriteOutNumerics_Level2==true)) {
			for (i = uppernode; i >= lowernode; i--) {
				const string is_active = (activelayer[i])? "true" : "false" ;
				std::cout << "ITER: " << niter << " i: " << i << " active? " << is_active << std::setprecision(15) << "; h_n: " << h_n[i] << " (h_np1: " << h_np1_m[i] << ") theta: " << theta_n[i] << std::setprecision(6) << "(" << theta_r[i] << "-" << theta_s[i] << ") ice: " << EMS[SnowpackElement[i]].theta[ICE] << "/" << theta_i_n[i] << " (vg_params: " << alpha[i] << " " << m[i] << " " << n[i] << ")\n";
			}
		}

		DoRewindFlag=false;							//Reset DoRewindFlag. We do it now, just before starting the solver, so we can use the status of this flag to initialize the solver properly.
		boolConvergence=false;							//Default is no convergence, until proven otherwise

		while (boolConvergence==false && DoRewindFlag==false) {			//In theory, this can create an endless loop, but for this, I put a throw in the code when no convergence is achieved, because then the situation is hopeless anyway.
			niter++;
			niter_snowpack_dt++;
			memstate++;
			int solver_result=0;

			//Prepare matrices
			//Update state properties
			for (i = uppernode; i >= lowernode; i--) {
				if(activelayer[i]==true) {
					//Calculate theta from h
					theta_np1_m[i]=fromHtoTHETAforICE(h_np1_m[i], theta_r[i], theta_s[i], alpha[i], m[i], n[i], Sc[i], h_e[i], theta_i_np1_m[i]);

					//Determine Se
					if(h_np1_m[i]<h_e[i]) {			//See Ippisch (2006)
						//Calculate dimensionless saturation
						Se[i] = ((theta_np1_m[i] + (theta_i_np1_m[i]*(Constants::density_ice/Constants::density_water)) - theta_r[i])/(theta_s[i] - theta_r[i]));
						if(Se[i]<0.) {
							//The formulation of Se[i] as used here may lead to very small negative values for Se. These are corrected here.
							if(Se[i]<-1E-12) std::cout << "WARNING: Se[" << i << "]=" << std::scientific << Se[i] << std::fixed << ".\n";	//This points towards a more serious problem, so give a warning...
							Se[i]=0.;
						}
					} else {					//In case of saturation:
						Se[i]=1.;
					}

					//Determine hydraulic conductivity
					if(Se[i]<1.) {
					  	//Compute the hydraulic conductivity (see Ippisch, 2006)
						K[i]=ksat[i]*sqrt(Se[i])*pow((1.-(pow(1.-pow(Se[i]*Sc[i],(1./m[i])),m[i])))/(1.-pow(1.-pow(Sc[i],(1./m[i])), m[i])),2.);
					} else {
						K[i] = ksat[i];
					}

					//Applying ice impedance on K
					if(ApplyIceImpedance==true) {
						const double omega=7.;		//See Zhao et al. (1997) and Hansson et al. (2004)  [Dall'Amicao, 2011].
						if( SnowpackElement[i] < nsoillayers_snowpack && theta_i_np1_m[i]>0. && K[i]>0. ) {	//Only for soil and when there is ice in the soil
							//q=theta_i_np1_m[i]/(theta_s[i]-theta_r[i]);					//This is how Dall'Amico presents it, but it is based on Hanssen (2004), who defines it as:
							const double q = (theta_i_np1_m[i]*(Constants::density_ice/Constants::density_water))/((theta_np1_m[i]+(theta_i_np1_m[i]*(Constants::density_ice/Constants::density_water)))-theta_r[i]);		//Hanssen (2004).
							impedance[i]=pow(10., -1.*omega*q);
						} else {
							impedance[i]=1.;
						}
						K[i]*=impedance[i];
					}

			 		//Calculate the specific moisture capacity (which is derivative d.theta/d.h)
					if(Se[i]<1.)	{	//No saturation
						C[i]=alpha[i]*n[i]*m[i]*((theta_s[i]-theta_r[i])/Sc[i])*(pow((alpha[i]*fabs(h_np1_m[i])), (n[i]-1.)))*(pow(1.+pow((alpha[i]*fabs(h_np1_m[i])), n[i]), (-1.*m[i]-1.)));
						if(isnan(C[i])) solver_result=-1;
					} else {		//Saturation
						C[i]=0.;
					}
				} else {	//If not an active layer
					K[i]=0.;
					C[i]=0.;
				}
				if(WriteOutNumerics_Level3==true) std::cout << "HYDPROPS: i=" << i << std::scientific << " Se=" << Se[i] << " C=" << C[i] << " K=" << K[i] << ".\n" << std::fixed;
			}

			for (i = lowernode; i <= uppernode; i++) {
				//Determine K at interface nodes
				// 1) Determine k_np1_m_ip12
				if (i!=uppernode && activelayer[i+1]==true) {
					//For the rest of the domain, we might have heterogeneous soils, so we have to approximate the hydraulic conductivity at the interface nodes.

					switch (K_AVERAGETYPE) {
						case ARITHMETICMEAN:
						{
							k_np1_m_ip12[i]=.5*(K[i]+K[i+1]);
							break;
						}

						case GEOMETRICMEAN:
						{
							k_np1_m_ip12[i]=sqrt(K[i]*K[i+1]);
							break;
						}

						case HARMONICMEAN:
						{
							if(K[i]>0. && K[i+1]>0.) {
								k_np1_m_ip12[i]=2./(1./K[i]+1./K[i+1]);
							} else {
								k_np1_m_ip12[i]=0.;
							}
							break;
						}

						case MINIMUMVALUE:
						{
							if(K[i]>K[i+1]) {
								k_np1_m_ip12[i]=K[i+1];
							} else {
								k_np1_m_ip12[i]=K[i];
							}
							break;
						}

						case UPSTREAM:
						{
							if( ((h_np1_m[i+1]-h_np1_m[i])/dz_down[i+1]) - cos_sl > 0.) {
								k_np1_m_ip12[i]=K[i];
							} else {
								k_np1_m_ip12[i]=K[i+1];
							}
							break;
						}
					}
				} else {
					//For the boundaries, we neglect gradients in K. This corresponds to the specified fluid flux boundary condition (Equation 4 of McCord, WRR, 1991).
					if(i==uppernode) {
						k_np1_m_ip12[i]=K[i];
					} else {
						k_np1_m_ip12[i]=0.;
					}
				}

				// 2) Determine k_np1_m_im12
				if (i!=lowernode && activelayer[i-1]==true) {
					// The following statement needs to be true, else you won't have mass balance in the solver!
					k_np1_m_im12[i]=k_np1_m_ip12[i-1];
				} else {
					//For the boundaries, we neglect gradients in K. This corresponds to the specified fluid flux boundary condition (Equation 4 of McCord, WRR, 1991).
					if(i==lowernode) {
						k_np1_m_im12[i]=K[i];
					} else {
						k_np1_m_im12[i]=0.;
					}
				}
				if(WriteOutNumerics_Level3==true) 
					std::cout << "HYDRCONDUCT: node " << i << std::scientific << " -- K=" << K[i] << " k_np1_m_im12=" << k_np1_m_im12[i] << " k_np1_m_ip12=" << k_np1_m_ip12[i] << std::fixed << "   impedance: " << impedance[i] << "\n";
			}

			//Determine which and how boundary conditions should be applied:
			if (TopBC==DIRICHLET) {
				aTopBC=DIRICHLET;				//Set Dirichlet BC
				TopFluxRate=0.;					//Dirichlet BC, so no flux
				theta_np1_m[uppernode]=theta_n[uppernode];
			} else if (TopBC==NEUMANN) {
				//Note: TopFluxRate is defined as gradient over pressure head. For influx, pressure head is increasing with increasing height, so TopFluxRate is positive.
				//Units: surfacefluxrate=[m^3/m^2/s]
				aTopBC=NEUMANN;					//Set Neumann BC
				TopFluxRate=surfacefluxrate;			//Flux for Neumann BC
			} else if (TopBC==LIMITEDFLUXEVAPORATION || TopBC==LIMITEDFLUXINFILTRATION || TopBC==LIMITEDFLUX) {
				//Now check if the topflux is not too big or small, giving positive pressure heads. For example: during heavy rain, the rain rate can be much more than handled by the soil. The upper layer will blow up the model in this case, as it cannot deal with all the incoming water. So the fluxes should not exceed dry or saturated conditions.
				aTopBC=NEUMANN;					// Limited flux is technically just Neumann, but with limited fluxes.
				if(niter==1) TopFluxRate=surfacefluxrate;	// Initial guess for Neumann BC
				// Now reduce flux when necessary:
  				if((TopBC == LIMITEDFLUXINFILTRATION || TopBC == LIMITEDFLUX) && (TopFluxRate>0.) && (
				     (LIMITEDFLUXINFILTRATION_soil==true && int(nsoillayers_snowpack)==int(nE))
				        || (LIMITEDFLUXINFILTRATION_snowsoil==true && int(nsoillayers_snowpack)<int(nE) && toplayer==nsoillayers_snowpack)
				           || (LIMITEDFLUXINFILTRATION_snow==true && int(nsoillayers_snowpack)<int(nE)))) {
					// Influx condition
					// Determine the limiting flux:
					const double flux_compare =														//The limiting flux is:
					        (dz[uppernode]*(theta_s[uppernode] - (theta_np1_m[uppernode] + theta_i_np1_m[uppernode]))/dt)					// net flux that would lead to saturation of the top layer
					                + ((uppernode>0) ? k_np1_m_im12[uppernode]*(((h_np1_m[uppernode]-h_np1_m[uppernode-1])/dz_down[uppernode]) + cos_sl) : 0.);	// plus what could leave below

					// For alpine3d simulations, we are stricter for the sake of stability: we also don't allow a positive influx when there is ponding inside the model domain:
					if(alpine3d==true) {
						bool isPonding=false;
						for(int jj=lowernode; jj<=uppernode; jj++) {
							if(h_np1_m[jj]>h_e[jj]) isPonding=true;
						}
						if(isPonding==true) TopFluxRate=0.;
					}

					if((0.999*flux_compare) < TopFluxRate) {		//Limit flux if necessary. Note: we multiply flux_compare with 0.999 because flux_compare can be
						TopFluxRate=MAX(0., (0.999*flux_compare));	//regarded as the asymptotic case from which we want to stay away a little.
					}
				}
  				if((TopBC == LIMITEDFLUXEVAPORATION || TopBC == LIMITEDFLUX) && (TopFluxRate<0.) && ((LIMITEDFLUXEVAPORATION_soil==true && (int(nsoillayers_snowpack)==int(nE) || toplayer==nsoillayers_snowpack)) || (LIMITEDFLUXEVAPORATION_snow==true && int(nsoillayers_snowpack)<int(nE)))) {
					// Outflux condition
					const double head_compare=h_d_uppernode;
					const double flux_compare=k_np1_m_ip12[uppernode]*(((head_compare-h_np1_m[uppernode])/dz_up[uppernode]) + cos_sl);
					if(flux_compare > TopFluxRate) {
						TopFluxRate=MIN(0., flux_compare);
					}
				}
			} else if (TopBC==WATERTABLE) {
				std::cout << "ERROR in ReSolver1d.cc: WATERTABLE cannot be applied as top boundary condition (doesn't make sense)!\n";
				throw;
			} else if (TopBC==FREEDRAINAGE) {
				std::cout << "ERROR in ReSolver1d.cc: FREEDRAINAGE cannot be applied as top boundary condition (doesn't make sense)!\n";
				throw;
			} else if (TopBC==SEEPAGEBOUNDARY) {
				std::cout << "ERROR in ReSolver1d.cc: SEEPAGEBOUNDARY cannot be applied as top boundary condition (doesn't make sense)!\n";
				throw;
			} else if (TopBC==GRAVITATIONALDRAINAGE) {
				std::cout << "ERROR in ReSolver1d.cc: GRAVITATIONALDRAINAGE cannot be applied as top boundary condition (doesn't make sense)!\n";
				throw;
			}


			if (BottomBC==DIRICHLET) {
				aBottomBC=DIRICHLET;		//Set Dirichlet BC.
				BottomFluxRate=0.;		//Dirichlet BC, so no prescribed flux.
				theta_np1_m[lowernode]=theta_n[lowernode];
			} else if (BottomBC==WATERTABLE) {
				aBottomBC=DIRICHLET;		//Water table is a Dirichlet BC.
				BottomFluxRate=0.;		//Dirichlet BC, so no prescribed flux.
				theta_np1_m[lowernode]=theta_n[lowernode];
			} else if (BottomBC==NEUMANN) {
				aBottomBC=NEUMANN;		//Set Neumann BC.
				//Note: BottomFluxRate is defined as gradient over pressure head. For outflux (drainage), pressure head is increasing with increasing height, so BottomFluxRate is positive.
				BottomFluxRate=0.0000005;	//Flux for Neumann BC.
			} else if (BottomBC==FREEDRAINAGE) {
				//First calculate flux between lowest and lowest+1 element.
				const double tmpgrad=((h_np1_m[lowernode+1]-h_np1_m[lowernode])/dz_up[lowernode]);	//Note: flux would be (tmpgrad * K).
				if((tmpgrad+cos_sl) < 0.) {
					//In this case, we would create influx at lower boundary, which does not work with FREEDRAINAGE.
					//Then set zero flux:
					aBottomBC=NEUMANN;
					BottomFluxRate=0.;
				} else {
					aBottomBC=NEUMANN;
					//Now, prescribe flux at lower boundary equivalent to tmpgrad
					BottomFluxRate=(tmpgrad+cos_sl)*k_np1_m_im12[lowernode];
				}
			} else if (BottomBC==SEEPAGEBOUNDARY) {
				//Neumann with flux=0 in case of unsaturated
				//Dirichlet with h_bottom=0 in case of saturated
				if(h_n[lowernode+1]<0.) {
					aBottomBC=NEUMANN;
					BottomFluxRate=0.;
				} else {
					aBottomBC=DIRICHLET;
					hbottom=0.;
					BottomFluxRate=0.;
				}
			} else if (BottomBC==GRAVITATIONALDRAINAGE) {
				// See: Xubin Zeng and Mark Decker (2008). Improving the Numerical Solution of Soil Moisture–Based Richards Equation for Land Models with a Deep or Shallow Water Table
				// http://dx.doi.org/10.1175/2008JHM1011.1
				aBottomBC=NEUMANN;
				BottomFluxRate=k_np1_m_im12[lowernode];
			} else if (BottomBC==LIMITEDFLUX) {
				//Probably also not necessary.
				std::cout << "ERROR in ReSolver1d.cc: No implementation for LIMITEDFLUX lower boundary condition. Either choose a saturated DIRICHLET (lower boundary in water table), or choose GRAVITATIONAL or FREEDRAINAGE (lower boundary not in water table).\n";
				throw;
			} else if (BottomBC==LIMITEDFLUXEVAPORATION) {
				std::cout << "ERROR in ReSolver1d.cc: LIMITEDFLUXEVAPORATION cannot be applied as bottom boundary condition (doesn't make sense)!\n";
				throw;
			} else if (BottomBC==LIMITEDFLUXINFILTRATION) {
				std::cout << "ERROR in ReSolver1d.cc: LIMITEDFLUXINFILTRATION cannot be applied as bottom boundary condition (doesn't make sense)!\n";
				throw;
			}


			if (WriteOutNumerics_Level2==true) 
				std::cout << "BOUNDARYTOPFLUX: [ BC: " << TopBC << "] " << std::scientific << TopFluxRate << " " << surfacefluxrate << " " << theta_n[lowernode] << " " << K[lowernode] << " " << ((h_np1_mp1[lowernode])+(((TopFluxRate/k_np1_m_im12[lowernode])-1.)*dz_down[lowernode])) << " " << h_np1_mp1[lowernode] << " " << k_np1_m_im12[lowernode] << " " << (TopFluxRate/k_np1_m_im12[lowernode]) << "\n" << std::fixed;
			if (WriteOutNumerics_Level2==true) 
				std::cout << "NUMERICS: BCTOP: " << TopBC << std::scientific << "  TOPFLUXRATE = " << TopFluxRate << " SURFACEFLUXRATE = " << surfacefluxrate << "\n" << std::fixed;


			if (niter==1) {
				if (int(nsoillayers_snowpack)<int(nE)) {	//We have snow layers
					// See McCord (1996). snowsoilinterfaceflux > 0 means influx!
					snowsoilinterfaceflux_before=((((h_n[nsoillayers_richardssolver]-h_n[nsoillayers_richardssolver-1])/dz_up[nsoillayers_richardssolver-1])+cos_sl)*k_np1_m_ip12[nsoillayers_richardssolver-1]*dt);
				}
			}


			//Solve equation
			std::fill(ainv.begin(), ainv.end(), 0.);	//This is very important: with inverting the matrix, it may become non-tridiagonal! So we have to explicitly set its elements to 0, because some of the for-loops only touch the tridiagonal part of the matrix.
			for (i = uppernode; i >= lowernode; i--) {
				j=i;	//As matrix A is tridiagonal, so it can be filled very efficiently. However, I keep the notation of i and j, so it's better understood how the structure of A is. I only evaluate i==j.
				//This part is for the DGESVD/DGESDD solver, which uses full matrix a (ainv). We always need them, because in case DGTSV fails, we should be able to fall back on DGESVD/DGESDD:
				if(i==j) {
					//Set up the matrix diagonal
					ainv[j*(uppernode+1)+i]=(1./dt)*C[i];

					//The following two lines assume Neumann boundary conditions (for upper and lowernode, one of the terms drop out). If Dirichlet is used, this will be corrected later.
					if(i!=lowernode) ainv[j*(uppernode+1)+i]+=(1./(dz_[i]))*((k_np1_m_im12[i]/(dz_down[i])));
					if(i!=uppernode) ainv[j*(uppernode+1)+i]+=(1./(dz_[i]))*((k_np1_m_ip12[i]/(dz_up[i])));

					//Correct diagonal in case of Dirichlet
					if(aTopBC==DIRICHLET && i==uppernode) {
						ainv[i*(uppernode+1)+i]=1.;
					}
					if(aBottomBC==DIRICHLET && i==lowernode) {
						ainv[i*(uppernode+1)+i]=1.;
					}

					//Set up the matrix upper and lower diagonals
					if(i!=lowernode) ainv[i*(uppernode+1)+(i-1)]=(-1./(dz_[i]))*((k_np1_m_im12[i]/(dz_down[i])));
					if(i!=uppernode) ainv[i*(uppernode+1)+(i+1)]=(-1./(dz_[i]))*((k_np1_m_ip12[i]/(dz_up[i])));

					//Correct upper and lower diagonals in case of Dirichlet
					if(aTopBC==DIRICHLET && i==uppernode) {
						ainv[(i-1)*(uppernode+1)+i]=0.;
						ainv[i*(uppernode+1)+(i-1)]=0.;
					}
					if(aBottomBC==DIRICHLET && i==lowernode) {
						ainv[(i+1)*(uppernode+1)+i]=0.;
						ainv[i*(uppernode+1)+(i+1)]=0.;
					}
				}

				//This part is for the DGTSV or TDMA solver, that uses the fact that A is a tridiagonal matrix, so we only have to specify the diagonals and subdiagonals.
				if(ActiveSolver==DGTSV || ActiveSolver==TDMA ) {
					if(i==j) {
						//Set up the matrix diagonal
						ad[i]=(1./dt)*C[i];

						//The following two lines assume Neumann boundary conditions (for upper and lowernode, one of the terms drop out). If Dirichlet is used, this will be corrected later.
						if(i!=lowernode) ad[i]+=(1./(dz_[i]))*((k_np1_m_im12[i]/(dz_down[i])));
						if(i!=uppernode) ad[i]+=(1./(dz_[i]))*((k_np1_m_ip12[i]/(dz_up[i])));

						//Correct diagonal in case of Dirichlet
						if(aTopBC==DIRICHLET && i==uppernode) {
							ad[i]=1.;
						}
						if(aBottomBC==DIRICHLET && i==lowernode) {
							ad[i]=1.;
						}

						//Set up the matrix upper and lower diagonals
						if(i!=lowernode) adl[i-1]=-(1./(dz_[i]))*((k_np1_m_im12[i]/(dz_down[i])));
						if(i!=uppernode) adu[i]=-(1./(dz_[i]))*((k_np1_m_ip12[i]/(dz_up[i])));

						//Correct diagonals in case of Dirichlet
						if(aTopBC==DIRICHLET && i==uppernode) {
							adu[i-1]=0.;
							adl[i-1]=0.;
						}
						if(aBottomBC==DIRICHLET && i==lowernode) {
							adu[i]=0.;
							adl[i]=0.;
						}
					}
				}

				//We copy here the matrix to the ainv, which is passed to the SVD-routine later on. This ainv is altered externally, that's why we need a copy.
				//ainv[j*(uppernode+1)+i]=a[i][j];

				//Determine R:
				term_up[i]=0.;
				term_down[i]=0.;

				//Fill R.H.S. vector
				//Note: the gravity term is not explicitly in Celia et al (1990). It is just z[i], as pressure head should already be scaled by rho_water * g. Then it is taken outside the nabla, by using the chain rule.
				if(i==uppernode) {
					if(aTopBC==NEUMANN) {		//Neumann, following Equation 4 in McCord, WRR (1991).
						term_up[i]=(TopFluxRate)*dz_up[i] - cos_sl*(dz_up[i]*k_np1_m_ip12[i]);
					} else {	//Dirichlet
						term_up[i]=0.;
					}
				} else {
					if(activelayer[i+1]==true) {
						term_up[i]=k_np1_m_ip12[i]*(h_np1_m[i+1]-h_np1_m[i]);
					} else {
						//Analogue to Neumann at top:
						term_up[i]=(0.)*dz_up[i] - cos_sl*(dz_up[i]*k_np1_m_ip12[i]);
					}
				}
				if(i==lowernode) {
					if(aBottomBC == NEUMANN) {	//Neumann, following Equation 4 in McCord, WRR (1991).
						term_down[i]=(BottomFluxRate)*dz_down[i] - cos_sl*(dz_down[i]*k_np1_m_im12[i]);
					} else {			//Dirichlet
						term_down[i]=0.;
					}
				} else {
					if(activelayer[i-1]==true) {
						term_down[i]=k_np1_m_im12[i]*(h_np1_m[i]-h_np1_m[i-1]);
					} else {
						//Analogue to Neumann at top:
						term_down[i]=(0.)*dz_down[i] - cos_sl*(dz_down[i]*k_np1_m_im12[i]);
					}
				}

				//RHS eq. 17 in Celia et al. (1990):
				r_mpfd[i]=(1./(dz_[i]))*((term_up[i]/dz_up[i])-(term_down[i]/dz_down[i])) + cos_sl*((k_np1_m_ip12[i]-k_np1_m_im12[i])/(dz_[i])) - (1./dt)*((theta_np1_m[i]-theta_n[i]) + (theta_i_np1_m[i]-theta_i_n[i])*(Constants::density_ice/Constants::density_water)) + s[i];

				// r_mpfd is an approximation of how far one is away from the solution. So in case of Dirichlet boundaries, we are *at* the solution:
				if(aTopBC==DIRICHLET) r_mpfd[uppernode]=0.;
				if(aBottomBC==DIRICHLET) r_mpfd[lowernode]=0.;

				r_mpfd2[i]=r_mpfd[i];			// We make a copy for use with DGTSV and TDMA solvers.
				if(WriteOutNumerics_Level3==true) {
					std::cout << "SOLVER: i=" << i << std::scientific << " - r_mpfd=" << r_mpfd[i] << " term_up=" << term_up[i] << " term_down=" << term_down[i] << " a=" << ainv[i*(uppernode+1)+i]/*a[i][i]*/ << "adl=" << adl[i] << " adu=" << adu[i] << " [" << K[i] << " - " << C[i] << "]\n" << std::fixed;
				}
			}

			//Before solving the system of equations, reset convergence tracking variables:
			track_accuracy_h=0.;
			track_accuracy_theta=0.;
			track_trigger_layer_accuracy=-1;
			accuracy=-1.;				//-1 is a flag. accuracy can only be positive, so when it is negative, we know that no layer did NOT converged yet.
			trigger_layer_accuracy=-1;		//-1 is a flag. when it is negative, we know that no layer was NOT converged yet.
			int trigger_layer_blowup=-1;		//-1 is a flag. when it is negative, we know that no layer was NOT converged yet.
			max_delta_h=0.;
			boolConvergence=true;			//We initialize it as true, and set it to false when necessary.
			mass2=0.;

			//Now call the designated solver.
			if(solver_result==0) {
				if (ActiveSolver==TDMA) {
					// Note: TDMA is very rapid, but has the problem that when elements in the matrix differ order of magnitudes, rounding errors can occur that destroy accuracy.
					// For this reason, it is better to use DGTSV solver, which does partial pivoting to prevent this. See: http://en.wikipedia.org/wiki/Pivot_element#Partial_and_complete_pivoting
					const int matrixdimensions=(uppernode-lowernode)+1;
					solver_result=TDMASolver(matrixdimensions, &adl[0], &ad[0], &adu[0], &r_mpfd[0], &r_mpfd2[0]);
				}

				if(ActiveSolver==DGTSV) {
#ifdef CLAPACK
					// Solver for Tridiagonal matrices, with partial pivoting.
					int info=0;
					const int matrixdimensions=(uppernode-lowernode)+1;
					const int vectordimensions=1;
					dgtsv_( (integer*) &matrixdimensions, (integer*) &vectordimensions, &adl[0], &ad[0], &adu[0], &r_mpfd2[0], (integer*) &matrixdimensions, (integer*) &info );

					if(info!=0) {
						//= 0: successful exit
						//< 0: if INFO = -i, the i-th argument had an illegal value
						//> 0: if INFO = i, U(i,i) is exactly zero, and the solution
						//    has not been computed.  The factorization has not been
						//    completed unless i = N.
						if(AllowSwitchSolver==true) {
							if(WriteOutNumerics_Level0==true) std::cout << "ERROR in ReSolver1d.cc: DGTSV failed [info = " << info << "]. Trying DGESVD/DGESDD...\n";
							ActiveSolver=DGESVD;
						} else {
							if(WriteOutNumerics_Level0==true) std::cout << "ERROR in ReSolver1d.cc: DGTSV failed [info = " << info << "]. Trying with smaller time step...\n";
							solver_result=-1;
						}
					}
#else
					throw InvalidArgumentException("you cannot use solver DGTSV when libraries BLAS and LAPACK are not installed. Either install these libraries, or choose solver TDMA", AT);
#endif
				}

				if(ActiveSolver==DGESVD) {
#ifdef CLAPACK
					//Do Moore-Penrose matrix inversion, using singular value decomposition (SVD), so we can write: H = A' * R
					solver_result=pinv((uppernode-lowernode)+1, (uppernode-lowernode)+1, (uppernode-lowernode)+1, &ainv[0]);
#else
					throw InvalidArgumentException("you cannot use solver DGESVD when libraries BLAS and LAPACK are not installed. Either install these libraries, or choose solver TDMA", AT);
#endif
				}


				//Apply new iteration solution

				//This is a little bit complicated. The problem started when we did soil freezing. If then suddenly an isnan is detected somewhere in the model domain, some part of the soil is already through the phasechange function, other parts not (maybe).
				//It is difficult to revert this soil freezing, so therefore, we need first to loop over i to determine the complete solution vector delta_h, and then an other loop over i to apply the new solution.
				//However, if a proper way to revert soil freezing is made, this extra loop can be removed.
				for (i = uppernode; i >= lowernode; i--) {
					//Determine delta h:
					if(ActiveSolver==DGESVD) {
						delta_h[memstate%nmemstates][i]=0.;
						//Note: after inverting, ainv is non tridiagonal, so we have to loop over all elements.
						for (k = uppernode; k >= lowernode; k--) {
						//for (k = MIN(uppernode, i+1); k >= MAX(lowernode, i-1); k--) {
							delta_h[memstate%nmemstates][i]+=ainv[i*(uppernode+1)+k]*r_mpfd[k];
						}
					} else {	//In case of DGTSV, solution is returned in r_mpfd2, overwriting original content.
						delta_h[memstate%nmemstates][i]=r_mpfd2[i];
					}
					if(isnan(delta_h[memstate%nmemstates][i])==true || isinf(delta_h[memstate%nmemstates][i])==true) {
						solver_result=-1;
					}
				}
			}


			//Apply Dirichlet BCs:
			if(aTopBC==DIRICHLET) {
				h_np1_mp1[uppernode]=htop;
				delta_h[memstate%nmemstates][uppernode]=0.;
				delta_theta[uppernode]=0.;
			}
			if(aBottomBC==DIRICHLET) {
				h_np1_mp1[lowernode]=hbottom;
				delta_h[memstate%nmemstates][lowernode]=0.;
				delta_theta[lowernode]=0.;
			}

			for (i = uppernode; i >= lowernode; i--) {
				if(activelayer[i]==true) {
					//Keep track of the maximum delta h, to detect possible model blow-ups.
					if(fabs(delta_h[memstate%nmemstates][i])>max_delta_h) {	// If change is too big and we are allowed to do a rewind, don't check for accuracy
						//delta_h[memstate%nmemstates][i]=0.;
						trigger_layer_blowup=i;
						max_delta_h=fabs(delta_h[memstate%nmemstates][i]);
						h_np1_mp1[i]=h_np1_m[i];
						theta_np1_mp1[i]=theta_np1_m[i];
						delta_theta_i[i]=0.;
						delta_theta[i]=1E10;			//Set delta_theta[i] to any value, to make sure the convergence test will fail.
					}

					//if(not(max_delta_h>MAX_ALLOWED_DELTA_H) || niter>MAX_ITER+1) {	//If it is, there is a big chance the call to fromHtoTHETA will fail because of floating point exceptions (overflows). In this case, we will force a rewind later on, so the solution does not matter anymore.
														//The second clause means we cannot increase time step anymore, so we should just try the solution.
					if(solver_result!=-1) {
						//Apply solution
						h_np1_mp1[i]=h_np1_m[i]+delta_h[memstate%nmemstates][i];

						//Calculate theta
						theta_np1_mp1[i]=fromHtoTHETAforICE(h_np1_mp1[i], theta_r[i], theta_s[i], alpha[i], m[i], n[i], Sc[i], h_e[i], theta_i_np1_m[i]);

						//Calculate temperature change of soil layers to reflect heat advected by the flowing water
						if(i<nsoillayers_richardssolver) {
							//Calculate the fluxes from above and below for this layer
							const double tmp_flux_above = (i<toplayer-1) ? (((((h_np1_m[i+1]+delta_h[memstate%nmemstates][i+1])-(h_np1_m[i]+delta_h[memstate%nmemstates][i]))/dz_up[i])+cos_sl)*k_np1_m_ip12[i]*dt) : 0;			//Units: [m^3/m^2]
							const double tmp_flux_below = (i>0) ? (((((h_np1_m[i]+delta_h[memstate%nmemstates][i])-(h_np1_m[i-1]+delta_h[memstate%nmemstates][i-1]))/dz_up[i-1])+cos_sl)*k_np1_m_ip12[i-1]*dt) : 0;				//Units: [m^3/m^2]

							//Calculate intermediate state variables of this layer
							const double tmp_theta_air = 1. - theta_i_n[i] - (theta_np1_mp1[i] + (theta_i_np1_m[i]-theta_i_n[i])*(Constants::density_ice/Constants::density_water)) - EMS[SnowpackElement[i]].theta[SOIL];					//Units: [m^3 m^-3]
							const double tmp_rho = (Constants::density_ice * theta_i_n[i] + Constants::density_water * (theta_np1_mp1[i] + (theta_i_np1_m[i]-theta_i_n[i])*(Constants::density_ice/Constants::density_water)) + EMS[SnowpackElement[i]].soil[SOIL_RHO] * EMS[SnowpackElement[i]].theta[SOIL]);	//Units: [kg m-3]
							const double tmp_c_p = (Constants::density_air * tmp_theta_air * Constants::specific_heat_air							//Units: [J kg-1 K-1]
										+ Constants::density_ice * theta_i_n[i] * Constants::specific_heat_ice
										+ Constants::density_water * (theta_np1_mp1[i] + (theta_i_np1_m[i]-theta_i_n[i])*(Constants::density_ice/Constants::density_water)) * Constants::specific_heat_water
										+ EMS[SnowpackElement[i]].soil[SOIL_RHO] * EMS[SnowpackElement[i]].theta[SOIL] * EMS[SnowpackElement[i]].soil[SOIL_C]
										) / tmp_rho;
							delta_Te_adv_i[i]=0.;
							if (tmp_flux_above>0.) {	//Positve flux from above (= influx in current layer)
								//Advected heat
								const double tmp_adv_heat = ((EMS[SnowpackElement[i+1]].Te + delta_Te_adv[i+1] + delta_Te[i+1]) - (EMS[SnowpackElement[i]].Te + delta_Te_adv[i] + delta_Te[i])) * Constants::density_water * tmp_flux_above * Constants::specific_heat_water;	//Units [J/m^2]
								delta_Te_adv_i[i] = (tmp_adv_heat) / (tmp_c_p * tmp_rho * EMS[SnowpackElement[i]].L);
							}
							if (tmp_flux_below<0.) {	//Negative flux from below (=influx in current layer)
								//Advected heat
								const double tmp_adv_heat = ((EMS[SnowpackElement[i-1]].Te + delta_Te_adv[i-1] + delta_Te[i-1]) - (EMS[SnowpackElement[i]].Te + delta_Te_adv[i] + delta_Te[i])) * Constants::density_water * (-1.*tmp_flux_below) * Constants::specific_heat_water;	//Units [J/m^2]
								//In rare cases, we may have inflow from above AND below, so we add (+=) the temperature change due to heat advection
								delta_Te_adv_i[i] += (tmp_adv_heat) / (tmp_c_p * tmp_rho * EMS[SnowpackElement[i]].L);
							}

							//Repartition ice/water based on new head
							if(AllowSoilFreezing==true) {
								size_t BS_iter=0;			//Counting the number of iterations
								const double hw0=h_np1_mp1[i];
								T_melt[i]=T_0+((Constants::g*T_0)/delF)*hw0;
								// Bisection-Secant method, see wikipedia: http://en.wikipedia.org/wiki/False_position_method
								//   fromHtoTHETA(hw0+(Constants::lh_fusion/(Constants::g*T_melt[i]))*(EMS[SnowpackElement[i]].Te-T_melt[i]), theta_r[i], theta_s[i], alpha[i], m[i], n[i], Sc[i], h_e[i])
								//      +
								//   (theta_i_np1_mp1[i]*(Constants::density_ice/Constants::density_water))
								//      -
								//   fromHtoTHETA(hw0, theta_r[i], theta_s[i], alpha[i], m[i], n[i], Sc[i], h_e[i]);
								//      = 0.
								// Solving this equation for theta_i_np1_mp1[i] (which influences theta_np1_mp1 and Te)

								// So the new liquid water content basically is the same equation, but we have to adapt EMS[SnowpackElement[i]].Te to the amount of ice we create (delta_i).
								if((theta_i_np1_m[i] > 0. && (EMS[SnowpackElement[i]].Te + delta_Te_adv[i] + delta_Te_adv_i[i] + delta_Te[i]) > T_melt[i]) || (EMS[SnowpackElement[i]].Te + delta_Te_adv[i] + delta_Te_adv_i[i] + delta_Te[i]) < T_melt[i]) {

									if(WriteOutNumerics_Level2==true) {
										const double tmp_T = EMS[SnowpackElement[i]].Te + delta_Te_adv[i] + delta_Te_adv_i[i] + delta_Te[i] + delta_Te_i[i];
										std::cout << "BEFORE [" << i << std::fixed << std::setprecision(15) << "]; theta_w: " << theta_np1_mp1[i] << " theta_i_np1_m: " << theta_i_np1_m[i] << " theta_s: " << theta_s[i] << std::setprecision(3) << "  T: " << tmp_T << std::setprecision(8) << "  rho: " << tmp_rho << "  cp: " << tmp_c_p << " ColdC: " << tmp_rho * tmp_c_p * tmp_T * EMS[SnowpackElement[i]].L << "\n" << std::setprecision(6);
									}

									//Determine maximum possible change in ice content, which should be between 0, and theta_water > theta_d (all possible water freezes). Then maximum ice content is determined based on the temperature difference between element and T_melt.
									//const double max_delta_ice=(MIN((theta_np1_mp1[i]-theta_d[i])*(Constants::density_ice/Constants::density_water), MAX(0., T_melt[i]-(EMS[SnowpackElement[i]].Te/*+delta_Te*/)) * ((EMS[SnowpackElement[i]].c[TEMPERATURE] * EMS[i].Rho) / ( Constants::density_ice * Constants::lh_fusion ))));
									double max_delta_ice;
									if((EMS[SnowpackElement[i]].Te + delta_Te_adv[i] + delta_Te_adv_i[i] + delta_Te[i]) > T_melt[i]) {
										// Melt: either all ice will disappear, or a fraction based on available energy
										max_delta_ice=-1.*theta_i_n[i];
									} else {
										// Freeze: either all available water will freeze, or a fraction based on available energy.
										max_delta_ice=(theta_np1_mp1[i]-0.)*(Constants::density_water/Constants::density_ice);
									}

									bool BS_converged=false;
									double ak=0., bk=0., ck=0.;	//These are values for changes in ice content.
									double delta_Te_ak=0., delta_Te_bk=0., delta_Te_ck=0., delta_w_ak=0., delta_w_bk=0., delta_w_ck=0.;
									double ck1=0, delta_Te_ck1=0., delta_w_ck1=0.;
									if(max_delta_ice>0.) {
										ak=0.;
										bk=max_delta_ice;
									} else {
										ak=max_delta_ice;
										bk=0.;
									}
									// Deal with special cases:
									// 1) So much energy available that all ice will melt (note: this case will not be properly solved by Bisection-Secant method.)
									if((T_melt[i]-(EMS[SnowpackElement[i]].Te + delta_Te_adv[i] + delta_Te_adv_i[i] + delta_Te[i])) * ((tmp_c_p * tmp_rho) / ( Constants::density_ice * Constants::lh_fusion )) < -1.*theta_i_n[i] && BS_converged==false) {
										ck=-1.*theta_i_np1_m[i];
										delta_w_ck=-1.*(ck*(Constants::density_ice/Constants::density_water));
										delta_Te_ck=((theta_i_np1_m[i] - theta_i_n[i]) + ck) / ((tmp_c_p * tmp_rho) / ( Constants::density_ice * Constants::lh_fusion ));	//Change in element temperature associated with change in ice content
										if(WriteOutNumerics_Level3==true) {
											const double tmp_T = EMS[SnowpackElement[i]].Te + delta_Te_adv[i] + delta_Te_adv_i[i] + delta_Te[i] + delta_Te_i[i] + delta_Te_ck;
											std::cout << "BS_ITER [" << BS_iter << std::scientific << "], case 2: a=" << ak << " b=" << bk << " c=" << ck << " (max: " << max_delta_ice << ") " << delta_w_ck << " " << tmp_T << " " << T_melt[i] << ": fa: " << (delta_w_ak + ak*(Constants::density_ice/Constants::density_water)) << " fb: " << (delta_w_bk + bk*(Constants::density_ice/Constants::density_water)) << " fc: " << (delta_w_ck + ck*(Constants::density_ice/Constants::density_water)) << "\n" << std::fixed;
										}
										BS_converged=true;
									}
									// 2) Very small temperature difference or very small possible change in ice content
									if(fabs(ak-bk)<SF_epsilon && BS_converged==false) {
										// In this case it is possible that we should melt some ice in order to prevent theta[WATER] to get negative (drainage case):
										ck=0.;
										if(theta_np1_mp1[i]<0.) {
											delta_w_ck=-1.*theta_np1_mp1[i];					//Make sure water gets 0.
											ck=theta_np1_mp1[i]*(Constants::density_water/Constants::density_ice);	//Necessary change in theta[ICE]
											delta_Te_ck=((theta_i_np1_m[i] - theta_i_n[i]) + ck) / ((tmp_c_p * tmp_rho) / ( Constants::density_ice * Constants::lh_fusion ));	//Change in element temperature associated with change in ice content
										}
										if(WriteOutNumerics_Level3==true) {
											const double tmp_T = EMS[SnowpackElement[i]].Te + delta_Te_adv[i] + delta_Te_adv_i[i] + delta_Te[i] + delta_Te_i[i] + delta_Te_ck;
											std::cout << "BS_ITER [" << BS_iter << std::scientific << "], case 1: a=" << ak << " b=" << bk << " c=" << ck << " (max: " << max_delta_ice << ") " << delta_w_ck << " " << tmp_T << " " << T_melt[i] << ": fa: " << (delta_w_ak + ak*(Constants::density_ice/Constants::density_water)) << " fb: " << (delta_w_bk + bk*(Constants::density_ice/Constants::density_water)) << " fc: " << (delta_w_ck + ck*(Constants::density_ice/Constants::density_water)) << "\n" << std::fixed;
										}
										BS_converged=true;
									}
									while (BS_converged==false && BS_iter < BS_MAX_ITER) {
										BS_iter++;
										delta_Te_ak=((theta_i_np1_m[i] - theta_i_n[i]) + ak) / ((tmp_c_p * tmp_rho) / ( Constants::density_ice * Constants::lh_fusion ));			//Change in element temperature associated with change in ice content
										delta_Te_bk=((theta_i_np1_m[i] - theta_i_n[i]) + bk) / ((tmp_c_p * tmp_rho) / ( Constants::density_ice * Constants::lh_fusion ));			//Change in element temperature associated with change in ice content
										delta_w_ak=(fromHtoTHETA(hw0+(Constants::lh_fusion/(Constants::g*T_melt[i]))*MIN(0., (EMS[SnowpackElement[i]].Te + delta_Te_adv[i] + delta_Te_adv_i[i] + delta_Te[i] + delta_Te_ak)-T_melt[i]), theta_r[i], theta_s[i], alpha[i], m[i], n[i], Sc[i], h_e[i])) - theta_np1_mp1[i];
										delta_w_bk=(fromHtoTHETA(hw0+(Constants::lh_fusion/(Constants::g*T_melt[i]))*MIN(0., (EMS[SnowpackElement[i]].Te + delta_Te_adv[i] + delta_Te_adv_i[i] + delta_Te[i] + delta_Te_bk)-T_melt[i]), theta_r[i], theta_s[i], alpha[i], m[i], n[i], Sc[i], h_e[i])) - theta_np1_mp1[i];
										//Now calculate bisect
										ck1=(ak+bk)/2.;
										delta_Te_ck1=((theta_i_np1_m[i] - theta_i_n[i]) + ck1) / ((tmp_c_p * tmp_rho) / ( Constants::density_ice * Constants::lh_fusion ));			//Change in element temperature associated with change in ice content
										delta_w_ck1=(fromHtoTHETA(hw0+(Constants::lh_fusion/(Constants::g*T_melt[i]))*MIN(0., (EMS[SnowpackElement[i]].Te + delta_Te_adv[i] + delta_Te_adv_i[i] + delta_Te[i] + delta_Te_ck1)-T_melt[i]), theta_r[i], theta_s[i], alpha[i], m[i], n[i], Sc[i], h_e[i])) - theta_np1_mp1[i];
										//Now check secant
										ck=((delta_w_bk + bk*(Constants::density_ice/Constants::density_water))*ak  -  (delta_w_ak + ak*(Constants::density_ice/Constants::density_water))*bk)  /  ((delta_w_bk + bk*(Constants::density_ice/Constants::density_water)) - (delta_w_ak + ak*(Constants::density_ice/Constants::density_water)));
										delta_Te_ck=((theta_i_np1_m[i] - theta_i_n[i]) + ck) / ((tmp_c_p * tmp_rho) / ( Constants::density_ice * Constants::lh_fusion ));			//Change in element temperature associated with change in ice content
										delta_w_ck=(fromHtoTHETA(hw0+(Constants::lh_fusion/(Constants::g*T_melt[i]))*MIN(0., (EMS[SnowpackElement[i]].Te + delta_Te_adv[i] + delta_Te_adv_i[i] + delta_Te[i] + delta_Te_ck)-T_melt[i]), theta_r[i], theta_s[i], alpha[i], m[i], n[i], Sc[i], h_e[i])) - theta_np1_mp1[i];
										//Now check if bisect or secant is a better approximation
										if(fabs(delta_w_ck + ck*(Constants::density_ice/Constants::density_water))>fabs(delta_w_ck1+ck1*(Constants::density_ice/Constants::density_water))) {
											ck=ck1;
											delta_Te_ck=delta_Te_ck1;
											delta_w_ck=delta_w_ck1;
										}
										if(WriteOutNumerics_Level3==true) {
											const double tmp_T = EMS[SnowpackElement[i]].Te + delta_Te_adv[i] + delta_Te_adv_i[i] + delta_Te[i] + delta_Te_i[i] + delta_Te_ck;
											std::cout << "BS_ITER [" << BS_iter << std::scientific << "]: a=" << ak << " b=" << bk << " c=" << ck << " (max: " << max_delta_ice << ") " << delta_w_ck << " " << tmp_T << " " << T_melt[i] << ": fa: " << (delta_w_ak + ak*(Constants::density_ice/Constants::density_water)) << " fb: " << (delta_w_bk + bk*(Constants::density_ice/Constants::density_water)) << " fc: " << (delta_w_ck + ck*(Constants::density_ice/Constants::density_water)) << "\n" << std::fixed;
										}
										//Now check if convergence is achieved
										if(fabs(delta_w_ck + ck*(Constants::density_ice/Constants::density_water)) < SF_epsilon) {
											delta_w_ck=-1.*(ck*(Constants::density_ice/Constants::density_water));	//Make delta in water equal to ice, so we keep mass-balance.
											BS_converged=true;
										} else if(fabs(delta_w_ak + ak*(Constants::density_ice/Constants::density_water)) < SF_epsilon) {
											ck=ak;
											delta_w_ck=-1.*(ck*(Constants::density_ice/Constants::density_water));	//Make delta in water equal to ice, so we keep mass-balance.
											delta_Te_ck=delta_Te_ak;
											BS_converged=true;
										} else if(fabs(delta_w_bk + bk*(Constants::density_ice/Constants::density_water)) < SF_epsilon) {
											ck=bk;
											delta_w_ck=-1.*(ck*(Constants::density_ice/Constants::density_water));	//Make delta in water equal to ice, so we keep mass-balance.
											delta_Te_ck=delta_Te_bk;
											BS_converged=true;
										} else {
											//And determine whether to update the left or right point
											if((delta_w_ck + ck*(Constants::density_ice/Constants::density_water)) * (delta_w_ak + ak*(Constants::density_ice/Constants::density_water)) > 0.) {	//Multiply to check if same sign
												ak=ck;
											} else {
												bk=ck;
											}
										}
									}
									if(BS_converged==false) {
										if(WriteOutNumerics_Level0==true) std::cout << "[W] ReSolver1d.cc: Bisect-Secant method failed to converge in soil freezing with dt = " << dt << ".\n";
										if(WriteOutNumerics_Level1==true) {
											const double tmp_T = EMS[SnowpackElement[i]].Te + delta_Te_adv[i] + delta_Te_adv_i[i] + delta_Te[i] + delta_Te_i[i] + delta_Te_ck;
											std::cout << "  -- BS_ITER [" << BS_iter << std::scientific << "]: a=" << ak << " b=" << bk << " c=" << ck << " (max: " << max_delta_ice << ") " << delta_w_ck << " " << tmp_T << " " << T_melt[i] << ": fa: " << (delta_w_ak + ak*(Constants::density_ice/Constants::density_water)) << " fb: " << (delta_w_bk + bk*(Constants::density_ice/Constants::density_water)) << " fc: " << (delta_w_ck + ck*(Constants::density_ice/Constants::density_water)) << "\n" << std::fixed;
											std::cout << "  -- " << std::setprecision(15) << T_melt[i] << " " << EMS[SnowpackElement[i]].Te << " " << delta_Te_adv[i] << " " << delta_Te_adv_i[i] << " " << delta_Te[i] << "   " << EMS[SnowpackElement[i]].theta[WATER] << " " << EMS[SnowpackElement[i]].theta[ICE] << "\n" << std::setprecision(6);
										}
										max_delta_h=2.*MAX_ALLOWED_DELTA_H;
										solver_result=-1;
									} else {
										//Final solution
										const double tmp_delta_i=ck;
										const double tmp_delta_w=delta_w_ck;
										const double tmp_delta_Te=delta_Te_ck;
										//Apply final solution
										delta_Te_i[i]=tmp_delta_Te;
										theta_i_np1_mp1[i]=theta_i_np1_m[i]+tmp_delta_i;
										theta_np1_mp1[i]+=tmp_delta_w;
									}
								} else {
									theta_i_np1_mp1[i]=0.;
									theta_np1_mp1[i]=fromHtoTHETAforICE(h_np1_mp1[i], theta_r[i], theta_s[i], alpha[i], m[i], n[i], Sc[i], h_e[i], 0.);
								}
								//Update BS-solver statistics
								bs_stats_totiter+=BS_iter;
								if(BS_iter>bs_stats_maxiter) bs_stats_maxiter=BS_iter;
								if(WriteOutNumerics_Level2==true) 
									std::cout << "AFTER [" << i << std::setprecision(15) << "]: theta_w: " << theta_np1_mp1[i] << " theta_i_np1_m: " << theta_i_np1_mp1[i] << " theta_s:" << theta_s[i] << std::setprecision(3) << "  T: " << EMS[SnowpackElement[i]].Te + delta_Te_adv[i] + delta_Te_adv_i[i] + delta_Te[i] + delta_Te_i[i] << " (niter=" << BS_iter << ")\n" << std::setprecision(6);
							} //END OF REPARTITIONING ICE/WATER
						}

						delta_theta[i]=theta_np1_mp1[i]-theta_np1_m[i];
						delta_theta_i[i]=theta_i_np1_mp1[i]-theta_i_np1_m[i];
					} else {
						// Solver failed, trigger rewind
						max_delta_h=2.*MAX_ALLOWED_DELTA_H;
					}
				} else {
					theta_np1_mp1[i]=theta_n[i];
					h_np1_mp1[i]=h_n[i];
					delta_theta[i]=0.;
					delta_theta_i[i]=0.;
					delta_h[memstate%nmemstates][i]=0.;
				}

				//Update mass balance
				mass2+=(theta_np1_mp1[i]+(theta_i_np1_mp1[i]*(Constants::density_ice/Constants::density_water)))*dz[i];

				if(WriteOutNumerics_Level2==true) {
					std::cout << "ITER: " << niter << " i: " << i << std::scientific << std::setprecision(10) << " ---  h1: " << h_np1_m[i] << " d_h: " << delta_h[memstate%nmemstates][i] << " h2: " << h_np1_mp1[i] << std::setprecision(12) << " --- theta1: " << theta_np1_m[i] << " d_theta: " << delta_theta[i] << " theta2: " << theta_np1_mp1[i] << "\n" << std::setprecision(6) << std::fixed;
				}


				// Note: boundaries are not considered for determination of the accuracy in case of Dirichlet (of course!).

				//Absolute accuracy in h: This seems to produce the best (in sense of most stable) behaviour.
				//Note: because we want to be able to very accurately determine the flux over the snow-soil boundary (for MS_SNOW_RUNOFF) and model boundaries (for MS_SOIL_RUNOFF),
				//we ALWAYS have to assess the accuracy in head in this region! If we don't do this, then in case of dry soil layers, the estimated pressure head can be quite
				//inaccurate, leading to a completely wrong estimation of these fluxes!
				if(Se[i]>convergencecriterionthreshold || i==nsoillayers_richardssolver-1 || i==nsoillayers_richardssolver || i==lowernode || i==lowernode-1) {
					if ((i!=lowernode || aBottomBC==NEUMANN) && (i!=uppernode || aTopBC==NEUMANN)) {
						//First check general accuarcy:
						if(fabs(delta_h[memstate%nmemstates][i])>track_accuracy_h) {
							track_trigger_layer_accuracy=i;
							track_accuracy_h=fabs(delta_h[memstate%nmemstates][i]);
						}
						//Now check against convergence criterion:
						if(fabs(delta_h[memstate%nmemstates][i])>REQUIRED_ACCURACY_H) {
							trigger_layer_accuracy=i;
							accuracy=fabs(delta_h[memstate%nmemstates][i]);
						}
					}
				}

				//Absolute accuracy in theta. This doesn't behave stable, especially during saturated soil conditions, when the accuracy is set too low.
				//See Huang (1996), which proposes this, and also discusses the need for a higher accuracy:
				//if(not(Se[i]>convergencecriterionthreshold || i==uppernode || i==lowernode || i==nsoillayers_richardssolver-1 || i==nsoillayers_richardssolver)) {
				if(not(Se[i]>convergencecriterionthreshold || i==nsoillayers_richardssolver-1 || i==nsoillayers_richardssolver || i==lowernode || i==lowernode-1)) {
					if ((i!=lowernode || aBottomBC==NEUMANN) && (i!=uppernode || aTopBC==NEUMANN)) {
						//First check general accuarcy:
						if(fabs(delta_theta[i]+delta_theta_i[i]*(Constants::density_ice/Constants::density_water))>track_accuracy_theta) {
							track_trigger_layer_accuracy=i;
							track_accuracy_theta=fabs(delta_theta[i]+delta_theta_i[i]*(Constants::density_ice/Constants::density_water));
						}
						//Now check against convergence criterion:
						if( fabs(delta_theta[i]+delta_theta_i[i]*(Constants::density_ice/Constants::density_water)) > REQUIRED_ACCURACY_THETA ) {
							trigger_layer_accuracy=i;
							accuracy=fabs(delta_theta[i]+delta_theta_i[i]*(Constants::density_ice/Constants::density_water));
						}
					}
				}
			}

			//Apply boundary conditions
			if(aTopBC==DIRICHLET) {
				h_np1_mp1[uppernode]=htop;		//Dirichlet
			}
			if(aBottomBC==DIRICHLET) {
				h_np1_mp1[lowernode]=hbottom;		//Dirichlet
			}

			//Check mass balance:
			//-- Calculate mass change:
			massbalanceerror=mass1-mass2;
			//-- Determine top and bottom flux:
			double tmp_mb_topflux=0.;
			double tmp_mb_bottomflux=0.;
			if(aTopBC==NEUMANN) {		//If we use Neumann, the massbalance should incorporate the applied TopFluxRate:
				tmp_mb_topflux=TopFluxRate*dt;
			} else {			//Else when using Dirichlet, we should estimate the influx: (Note that basically with Dirichlet, the change of theta in the element is 0., so the influx in the model domain is equal to the flux from the upper element to the one below.)
				tmp_mb_topflux=((theta_np1_mp1[uppernode]+theta_i_np1_mp1[uppernode]*(Constants::density_ice/Constants::density_water))-(theta_n[uppernode] + theta_i_n[uppernode]*(Constants::density_ice/Constants::density_water)))*dz[uppernode] + ((((h_np1_mp1[uppernode]-h_np1_mp1[uppernode-1])/dz_down[uppernode])+cos_sl)*k_np1_m_im12[uppernode]*dt);
			}
			if(aBottomBC==NEUMANN) {	//If we use Neumann, the massbalance should incorporate the applied BottomFluxRate:
				tmp_mb_bottomflux=BottomFluxRate*dt;
			} else {			//Else when using Dirichlet, we should estimate the outflux: (Note that basically with Dirichlet, the change of theta in the element is 0., so the outflux in the model domain is equal to the flux from the element above the lowest one to the lowest one.)
				tmp_mb_bottomflux=-1.*(((theta_np1_mp1[lowernode]+theta_i_np1_mp1[lowernode]*(Constants::density_ice/Constants::density_water))-(theta_n[lowernode] + theta_i_n[lowernode]*(Constants::density_ice/Constants::density_water)))*dz[lowernode]-((((h_np1_mp1[lowernode+1]-h_np1_mp1[lowernode])/dz_up[lowernode])+cos_sl)*k_np1_m_ip12[lowernode]*dt));
			}
			massbalanceerror+=tmp_mb_topflux;		//Add topflux (note: topflux>0. means influx)
			massbalanceerror-=tmp_mb_bottomflux;		//Substract bottomflufx (note: bottomflux>0. means outflux)
			massbalanceerror+=totalsourcetermflux*dt;	//Add the sink/source term flux.
			if(WriteOutNumerics_Level2==true) printf("MASSBALANCETEST: mass1 %.8E    mass2 %.8E    topflux %.8E (%.8E)  bottomflux %.8E (%.8E) sourceflux %.8E    delta %.8E\n", mass1, mass2, tmp_mb_topflux, ((theta_np1_mp1[uppernode]+theta_i_np1_mp1[uppernode]*(Constants::density_ice/Constants::density_water))-(theta_n[uppernode] + theta_i_n[uppernode]*(Constants::density_ice/Constants::density_water)))*dz[uppernode] + ((((h_np1_m[uppernode]-h_np1_m[uppernode-1])/dz_down[uppernode])+1.)*k_np1_m_im12[uppernode]*dt), tmp_mb_bottomflux, -1.*(((theta_np1_mp1[lowernode]+theta_i_np1_mp1[lowernode]*(Constants::density_ice/Constants::density_water))-(theta_n[lowernode] + theta_i_n[lowernode]*(Constants::density_ice/Constants::density_water)))*dz[lowernode]-((((h_np1_m[lowernode+1]-h_np1_m[lowernode])/dz_up[lowernode])+cos_sl)*k_np1_m_ip12[lowernode]*dt)), totalsourcetermflux*dt, massbalanceerror);

			//Make sure to trigger a rewind by making max_delta_h very large in case the mass balance is violated or change in head are too large.
			if(fabs(massbalanceerror)>1E-1 || max_delta_h>MAX_ALLOWED_DELTA_H) {
				max_delta_h=2.*MAX_ALLOWED_DELTA_H;
			}

			if (accuracy > 1E-20 || fabs(massbalanceerror)>maxallowedmassbalanceerror) {		//Check whether we converged. Note that accuracy is only assigned when the layer exceeds the prescribed required accuracy. This is because we want to have more than one convergence criterion (both h and theta based), we say accuracy=0 is a sign of convergence in the whole domain.
				boolConvergence=false;
			}


			if(WriteOutNumerics_Level1==true) printf("CONVERGENCE:  layer: %d/%d --- acc_h: %.10f acc_theta: %.10f acc: %.10f def_norm: %f converged? %s\n", track_trigger_layer_accuracy, trigger_layer_accuracy, track_accuracy_h, track_accuracy_theta, accuracy, deficit_vector_norm, (boolConvergence)?"yes":"no");

			//Copy solution, to prepare for next iteration
			for (i = uppernode; i >= lowernode; i--) {
				h_np1_m[i]=h_np1_mp1[i];
				theta_np1_m[i]=theta_np1_mp1[i];
				theta_i_np1_m[i]=theta_i_np1_mp1[i];
			}

			//Rewind time step control: retry finding solution with smaller time step when MAX_ITER is exceeded. Also when max_delta_h is too large we do a rewind, else the model is starting to blow up.
			if((niter>MAX_ITER || max_delta_h>MAX_ALLOWED_DELTA_H) && dt > MIN_VAL_TIMESTEP && boolConvergence==false) {

				if(WriteOutNumerics_Level1==true) std::cout << "REWIND: timestep " << std::setprecision(20) << dt << std::setprecision(6) << " ---> ";

				niter_seqrewinds++;				//We increase the sequential rewinds counter. For this first rewind, this will give a power of 1 for the new time step, etc.
										//When we find a good solution again, we reset this counter to 0.

				TimeAdvance-=dt;				//We do a rewind of the time step, so adjust TimeAdvance with the time step.
				dt*=pow(0.333, double(niter_seqrewinds));	//Now make the time step smaller, we use niter_seqrewinds to speed up when we encounter multiple consecutive rewinds.
										//The value of 0.333 is taken from the HYDRUS-manual, where they do this in case a rewind is necessary.

				if(WriteOutNumerics_Level1==true) std::cout << std::setprecision(20) << dt << " (trigger layer: " << trigger_layer_blowup << "  accuracy: " << std::setprecision(10) << accuracy << " max_delta_h: " << max_delta_h << ")\n" << std::setprecision(6);

				niter=0;					//Because of the rewind, we start again with the iterations.
				niter_nrewinds++;				//Increase rewind counter
				stats_nrewinds++;				//Increase the statistics rewind counter
				boolConvergence=false;				//Of course, when we need to rewind, we have had no convergence.
				DoRewindFlag=true;				//Set DoRewindFlag to true, to quit the iteration loop.
				StopLoop=false;					//In case StopLoop was set true (last time step), we set it back to false. It might be that the smaller time step won't match the SNOWPACK time step any longer.
				for (i = uppernode; i >= lowernode; i--) {	//We have to reset the whole domain, because we do the time step for the whole domain.
					h_np1_m[i]=h_n[i];
					theta_np1_m[i]=theta_n[i];
					theta_i_np1_m[i]=theta_i_n[i];		//Set back ice content due to soil freezing/thawing
					delta_Te_i[i]=0.;			//Reset temperature change due to soil freezing/thawing
					delta_Te_adv_i[i]=0.;			//Reset temperature change due to heat advection by water flowing
				}
			}

			if(niter>500) {
				//Print latest state for debugging:
				bool DoThrow=false;
				if(SafeMode==false) {
					prn_msg(__FILE__, __LINE__, "err", Date(), "Richards-Equation solver did not converge: reached maximum number of iterations (500), with a time step: %G\n", dt);
					DoThrow=true;
				} else {
					if(seq_safemode>3) {
						std::cout << "[E] ERROR in Richards-Equation solver: no convergence! SafeMode was not able to continue simulation!\n";
						DoThrow=true;
					}
					std::cout << "[W] WARNING in Richards-Equation solver: no convergence! SafeMode was used to continue simulation! [" << seq_safemode << "].\n";
				}
				std::cout << "    POSSIBLE SOLUTIONS:\n  =============================================================================\n";
				if(snowpack_dt>900) std::cout << "      - SNOWPACK time step is larger than 15 minutes. This numerical problem\n      may be resolved by using a time step of 15 minutes.\n";
#ifndef CLAPACK
				std::cout << "      - SNOWPACK was not compiled with BLAS and CLAPACK libraries.\n      Try installing libraries BLAS and CLAPACK and use solver TGSV (default).\n";
#endif
				std::cout << "      - Verify that the soil is not initialized in a very dry or a very\n      wet state.\n";
				if(BottomBC!=FREEDRAINAGE) std::cout << "      - If the soil is saturated, try setting LB_COND_WATERFLUX = FREEDRAINAGE\n      in the [SnowpackAdvanced] section of the ini-file.\n";
				if(BottomBC!=WATERTABLE) std::cout << "      - If the soil is dry, try setting LB_COND_WATERFLUX = WATERTABLE in the\n      [SnowpackAdvanced] section of the ini-file.\n";
				std::cout << "      - Try bucket scheme, by setting WATERTRANSPORTMODEL_SNOW = BUCKET and\n      WATERTRANSPORTMODEL_SOIL = BUCKET in the [SnowpackAdvanced] section\n      of the ini-file.\n";
				std::cout << "      - When using Canopy module, there is a known issue with transpiration.\n      Please see issue 471 (http://models.slf.ch/p/snowpack/issues/471/).\n";
				std::cout << "\n  -----------------------------------------------------------------------------\n    SOLVER DUMP:\n";
				for (i = uppernode; i >= lowernode; i--) {
					printf("    layer [%d]:  h(t): %.3f  h(t+dt): %.3f  th(t): %.3f (%.3f-%.3f)  th(t+dt): %.3f  th_ice(t): %.3f  th_ice(t+dt): %.3f  (vg_params: %.2f %.2f %.2f)\n", i, h_n[i], h_np1_m[i], theta_n[i], theta_r[i], theta_s[i], theta_np1_m[i], (i<nsoillayers_richardssolver)?(theta_i_n[i]):(EMS[i].theta[ICE]), (i<nsoillayers_richardssolver)?(theta_i_np1_m[i]):(EMS[i].theta[ICE]), alpha[i], m[i], n[i]);
				}
				printf("    upper boundary [ boundary condition: %d ]:   prescribed flux: %G    applied flux: %G\n", TopBC, TopFluxRate, surfacefluxrate);
				if(DoThrow==true) {
					//We are lost. We cannot do another rewind and decrease time step (if we could, niter is reset).
					throw;
				} else {
					std::cout << "  -----------------------------------------------------------------------------\n    SAFE MODE:\n";

					//We rescue the simulation ...
					double SafeMode_MBE=0.;		// Mass balance error (kg/m^2) due to SafeMode

					//Do a rewind
					TimeAdvance-=dt;
					dt=1E-3;

					niter=0;
					niter_nrewinds++;				//Increase rewind counter
					stats_nrewinds++;				//Increase the statistics rewind counter
					seq_safemode++;					//Increase counter for sequential safemode
					boolConvergence=false;				//Of course, when we need to rewind, we have had no convergence.
					DoRewindFlag=true;				//Set DoRewindFlag to true, to quit the iteration loop.
					StopLoop=false;					//In case StopLoop was set true (last time step), we set it back to false. It might be that the smaller time step won't match the SNOWPACK time step any longer.
					mass1=0.;					//Because we fiddle around with theta, we should update mass1 (mass at beginning of time step)
					if(seq_safemode==1 && totalsourcetermflux!=0.) {
						for (i = uppernode; i >= lowernode; i--) {	//We have to reset the whole domain, because we do the time step for the whole domain.
							// The first time a safe mode is required, set source/sink terms to 0.
							if(s[i]!=0) {
								SafeMode_MBE+=s[i]*(sn_dt-TimeAdvance)*Constants::density_water*dz[i];
								printf("    --> reset source/sink term at layer %d from %G ", i, s[i]);
								s[i]=0.;
								totalsourcetermflux=0.;
								printf("    to %G.\n", s[i]);
							}
						}
					} else {
						if(seq_safemode==3) {
							for (i = uppernode; i >= lowernode; i--) {	//We have to reset the whole domain, because we do the time step for the whole domain.
								// Update the SafeMode mass balance error tracking variable by "removing" all water
								SafeMode_MBE-=(theta_n[i]+theta_i_n[i])*dz[i]*Constants::density_water;
								// Make sure pressure head is in secure limits:
								h_n[i]=MAX(h_d, MIN(h_e[i], h_n[i]));
								theta_n[i]=fromHtoTHETAforICE(h_n[i], theta_r[i], theta_s[i], alpha[i], m[i], n[i], Sc[i], h_e[i], theta_i_n[i]);
								//Deal with dry layers
								if(theta_n[i]+theta_i_n[i] < theta_r[i]+(REQUIRED_ACCURACY_THETA/1000.)) {
									theta_n[i]=theta_r[i]+(REQUIRED_ACCURACY_THETA/1000.);
									h_n[i]=fromTHETAtoHforICE(theta_n[i], theta_r[i], theta_s[i], alpha[i], m[i], n[i], Sc[i], h_e[i], h_d, theta_i_n[i]);
								}
								//Deal with wet layers
								if(theta_n[i]+theta_i_n[i] > theta_s[i]-(REQUIRED_ACCURACY_THETA/1000.)) {
									theta_i_n[i]*=0.90;
									theta_n[i]=((theta_n[i]-theta_r[i])*0.9)+theta_r[i];
									h_n[i]=fromTHETAtoHforICE(theta_n[i], theta_r[i], theta_s[i], alpha[i], m[i], n[i], Sc[i], h_e[i], h_d, theta_i_n[i]);
								}
								// Update the SafeMode mass balance error tracking variable by "adding" the water again
								SafeMode_MBE+=(theta_n[i]+theta_i_n[i])*dz[i]*Constants::density_water;

								h_np1_m[i]=h_n[i];			//Reset initial guess for next iteration
								theta_np1_m[i]=theta_n[i];		//Reset initial guess for next iteration
								theta_i_np1_m[i]=theta_i_n[i];		//Set back ice content due to soil freezing/thawing

								delta_Te_i[i]=0.;			//Reset temperature change due to soil freezing/thawing
								delta_Te_adv_i[i]=0.;			//Reset temperature change due to heat advection by water flowing
								
								//Now update mass1, which may have changed due to SafeMode throwing some water away, or introducing some water:
								mass1+=(theta_n[i]+(theta_i_n[i]*(Constants::density_ice/Constants::density_water)))*dz[i];
							}
							std::cout << "    --> reset dry and wet layers.\n";
							
							//Deal with the TopFluxRate:
							if(surfacefluxrate!=0.) {
								SafeMode_MBE+=(surfacefluxrate/2.)*(sn_dt-TimeAdvance)*Constants::density_water;
								printf("    --> set surfacefluxrate from %G ", surfacefluxrate);
								surfacefluxrate=0.;
								printf("to %G.\n", surfacefluxrate);
							}
						} else {
							//Deal with the TopFluxRate:
							SafeMode_MBE+=(surfacefluxrate/2.)*(sn_dt-TimeAdvance)*Constants::density_water;
							printf("    --> set surfacefluxrate from %G ", surfacefluxrate);
							surfacefluxrate/=2.;
							printf("to %G.\n", surfacefluxrate);	
						}
					}
					std::cout << "    Estimated mass balance error due to SafeMode: " << std::scientific << SafeMode_MBE << std::fixed << " kg/m^2\n";
				}
			}
		}	//End of iteration loop


		//If the solver wants to do a rewind, it exits the previous loop. However, in this case the time step is already adjusted and the matrices are put back to initial state. So we should skip the preparation for the next time step.
		if(DoRewindFlag==false) {
			niter_seqrewinds=0;		//We found a good solution (again), so we reset this niter_seqrewind counter.
			seq_safemode=0;
			stats_niters+=niter;		//Update the statistics with the number of iterations necessary to find the solution, ignoring possible iterations done before a rewind.
			stats_nsteps++;			//Update the statistics of the number of steps.

			//Prepare for next time step:
			for (i = uppernode; i >= lowernode; i--) {				//Cycle through all Richards solver domain layers.
				//Apply change in temperature due to soil freezing or thawing and heat advection by flowing water:
				if(SnowpackElement[i]<int(Xdata.SoilNode)) {			//HACK, TODO: remove type inconstency in comparison
					//Freezing and thawing
					if(fabs(delta_Te_i[i]) > 0.) {				//Check if phase change did occur in soil
						delta_Te[i]+=delta_Te_i[i];
						EMS[SnowpackElement[i]].QIntmf+=(Constants::density_ice*(theta_i_np1_mp1[i]-theta_i_n[i])*(Constants::specific_heat_water-Constants::specific_heat_ice)*(T_melt[i]-Constants::melting_tk))/dt;
						EMS[SnowpackElement[i]].melting_tk=EMS[SnowpackElement[i]].freezing_tk=T_melt[i];
						// Now that we have performed a phase change, we should correct the nodal temperatures too. This will be done later in PhaseChange,
						// by using Qmf to determine amount of phase change that occurred.
					}

					delta_Te_adv[i]+=delta_Te_adv_i[i];
				}

				//We adapted the elements and nodes to the temperature change, so set it to 0.
				delta_Te_i[i]=0.;
				delta_Te_adv_i[i]=0.;

				//Set initial solution for next iteration
				if(activelayer[i]==true) {
					theta_np1_mp1[i]=fromHtoTHETAforICE(h_np1_m[i], theta_r[i], theta_s[i], alpha[i], m[i], n[i], Sc[i], h_e[i], theta_i_np1_mp1[i]);
				} else {
					theta_np1_mp1[i]=theta_n[i];
				}

				delta_h_dt[i]=(h_np1_mp1[i]-h_n[i])/dt;				//We make delta_h_dt relative to time step. If time step is allowed to change, we can use this delta_h_dt (actually a derivative) to better estimate solution in next time step.
				delta_theta_dt[i]=(theta_np1_mp1[i]-theta_n[i])/dt;		//We make delta_theta_dt relative to time step. If time step is allowed to change, we can use this delta_h_dt (actually a derivative) to better estimate solution in next time step.
				delta_theta_i_dt[i]=(theta_i_np1_mp1[i]-theta_i_n[i])/dt;	//We make delta_theta_i_dt relative to time step. If time step is allowed to change, we can use this delta_h_dt (actually a derivative) to better estimate solution in next time step.

				//Copy current state:
				h_n[i]=h_np1_mp1[i];
				theta_n[i]=theta_np1_mp1[i];
				theta_i_n[i]=theta_i_np1_mp1[i];
			}



			//Determine (estimate) flux across boundaries (downward ==> positive flux):
			//This is an additional check for the boundaries.
			actualtopfluxcheck+=((delta_theta_dt[uppernode]*dt)*dz[uppernode])+(((h_n[uppernode]-h_n[uppernode-1])/dz_down[uppernode])+cos_sl)*k_np1_m_im12[uppernode]*dt;
			actualtopflux+=TopFluxRate*dt;
			refusedtopflux+=(surfacefluxrate-TopFluxRate)*dt;
			if(aBottomBC==DIRICHLET) {
				actualbottomflux+=-1.*((delta_theta_dt[lowernode]+(delta_theta_i_dt[lowernode]*(Constants::density_ice/Constants::density_water))*dt)-((((h_np1_mp1[lowernode+1]-h_np1_mp1[lowernode])/dz_up[lowernode])+cos_sl)*k_np1_m_ip12[lowernode]*dt));
			} else {
				actualbottomflux+=BottomFluxRate*dt;
			}

			massbalanceerror_sum+=massbalanceerror;
			if(WriteOutNumerics_Level1==true) printf("MASSBALANCE: mass1 %.8f    mass2 %.8f    delta %.8f\n", mass1, mass2, massbalanceerror);


			//Determine flux at soil snow interface (note: postive=flux upward, negative=flux downward):
			if (int(nsoillayers_snowpack)<int(nE)) {	//We have snow layers
				if(toplayer==nsoillayers_snowpack) {	//We run RE-solver only for soil layers AND have snow layers in the model (meaning TopFluxRate is coming from snow)
					//These lines are not active, as this particular case (RE for soil, other for snow), is dealt with in compTransportMass.
					//snowsoilinterfaceflux1+=surfacefluxrate*dt;
					//snowsoilinterfaceflux2+=surfacefluxrate*dt;
				} else {
					// See McCord (1996). Note: I think there is a minus sign missing there.
					// In any case: snowsoilinterfaceflux > 0 means influx!
					snowsoilinterfaceflux_after=((((h_n[nsoillayers_richardssolver]-h_n[nsoillayers_richardssolver-1])/dz_up[nsoillayers_richardssolver-1])+cos_sl)*k_np1_m_ip12[nsoillayers_richardssolver-1]*dt);
					snowsoilinterfaceflux1+=snowsoilinterfaceflux_after;
					// Other method to estimate soil snow interface flux (based on average before and end of time step).
					snowsoilinterfaceflux2+=0.5*(snowsoilinterfaceflux_before+snowsoilinterfaceflux_after);
				}
			} else {
				//Make the commented lines active if you whish to add the TopFluxRate to the snowsoilinterfaceflux even when no snow is present.
				//snowsoilinterfaceflux1+=TopFluxRate*dt;
				//snowsoilinterfaceflux2+=TopFluxRate*dt;
			}

			if(WriteOutNumerics_Level2==true) printf("CONTROL: %.15f %.15f %.15f %.15f %.15f %.15f %.15f %.15f %f\n", surfacefluxrate, TopFluxRate, actualtopflux, actualtopfluxcheck, BottomFluxRate, actualbottomflux, snowsoilinterfaceflux1, snowsoilinterfaceflux2, dt);

			//Time step control
			//This time step control increases the time step when niter is below a certain value. When rewinds occurred in the time step, no change is done (dt already adapted by the rewind-mechanim), if too many iterations, time step is decreased.
			if((niter+(MAX_ITER*niter_nrewinds))<INCR_ITER) {
				dt*=1.25;
			} else {
				if(niter_nrewinds==0 && niter>DECR_ITER) {
					dt*=0.5;
				}
			}

			//Limit time steps:
			if ( dt < MIN_VAL_TIMESTEP) dt=MIN_VAL_TIMESTEP;
			if ( dt > MAX_VAL_TIMESTEP) dt=MAX_VAL_TIMESTEP;

			//Special limit in case of snow:
			if(int(nsoillayers_snowpack)<int(nE) && dt>MAX_VAL_TIMESTEP_FOR_SNOW) {
				dt=MAX_VAL_TIMESTEP_FOR_SNOW;
			}

			//Time step statistics
			if(stats_min_dt>dt) stats_min_dt=dt;
			if(stats_max_dt<dt) stats_max_dt=dt;

			//Update mass balance status variable (mass1 becomes mass2 to serve as reference for the next iteration)
			mass1=mass2;
			//And snowsoilinterfaceflux_before becomes snowsoilinterfaceflux_after for the next time step.
			snowsoilinterfaceflux_before=snowsoilinterfaceflux_after;

			if(WriteOutNumerics_Level1==true) printf("NSTEPS: %d, TIME ADVANCE: %f, ITERS NEEDED: %d [%d], ACTUALTOPFLUX: %.10f     ---> new dt: %.15f (Problematic layer: %d of %d)\n", nsteps, TimeAdvance, niter, niter_nrewinds, actualtopflux, dt, track_trigger_layer_accuracy, uppernode);
		}	//END DoRewindFlag==false
	}
	while(StopLoop==false);							//This is the main loop to perform 1 SNOWPACK time step

	//Because the Richards solver domain and the snowpack domain does not necessarily match (Richards solver domain can have more layers), we do the following trick:
	//1) We first empty all the layers in the snowpack domain
	for (i = toplayer-1; i >= 0; i--) {							//We loop over all SNOWPACK layers ...
		EMS[i].theta[WATER]=0.;								//... and set water content to 0
		EMS[i].theta_r=0.;								// and set residual water content to 0
		if(EMS[i].theta[SOIL]>Constants::eps2) {					//We are in soil
			EMS[i].theta[ICE]=0.;							//... set ice content to 0.
		}
	}
	//2) Now we fill them, scaling with the Richards solver domain layer heights. The "dictionary" makes that all the Richards solver domain layers belonging to a single SNOWPACK layer are summed together.
	for (i = uppernode; i >= lowernode; i--) {						//We loop over all Richards solver domain layers
		if(EMS[SnowpackElement[i]].theta[SOIL]>Constants::eps2) {			//We are in soil
			if(activelayer[i]==true) {						//If we have more water than theta_r, we copy the end state from the solver
				//EMS[SnowpackElement[i]].theta[WATER]+=dz[i]*fromHtoTHETA(h_n[i], theta_r[i], theta_s[i], alpha[i], m[i], n[i], Sc[i], h_e[i], theta_d[i]);
				EMS[SnowpackElement[i]].theta[WATER]+=dz[i]*fromHtoTHETAforICE(h_n[i], theta_r[i], theta_s[i], alpha[i], m[i], n[i], Sc[i], h_e[i], theta_i_n[i]);
				EMS[i].theta[ICE]+=dz[i]*theta_i_n[i];
				/////EMS[i].theta[ICE]+=dz[i]*theta_i_n[i]*(Constants::density_water/Constants::density_ice);
			} else {								//We are in "dry" conditions, and we just copy the initial state.
				EMS[SnowpackElement[i]].theta[WATER]+=dz[i]*theta_n[i];
			}
		} else {									//We are in snow
			if(activelayer[i]==true) {
				//EMS[SnowpackElement[i]].theta[WATER]+=dz[i]*fromHtoTHETA(h_n[i], theta_r[i], theta_s[i], alpha[i], m[i], n[i], Sc[i], h_e[i], theta_d[i]);
				EMS[SnowpackElement[i]].theta[WATER]+=dz[i]*fromHtoTHETAforICE(h_n[i], theta_r[i], theta_s[i], alpha[i], m[i], n[i], Sc[i], h_e[i], theta_i_n[i]);
			} else {
				EMS[SnowpackElement[i]].theta[WATER]+=dz[i]*theta_n[i];
			}
		}
		EMS[SnowpackElement[i]].theta_r+=dz[i]*theta_r[i];
		//EMS[SnowpackElement[i]].head+=dz[i]*h_n[i];
	}
	//3) Now scale them with the SNOWPACK domain layer heights and adjust properties accordingly
	const double MIN_VAL_THETA_SNOWPACK=0.0;						//Minimum water content that is allowed to be passed on to the rest of SNOWPACK. When theta is below this value, it is truncated to 0, before leaving the Richards solver.
	for (i = toplayer-1; i >= 0; i--) {							//We loop over all SNOWPACK layers
		//Do the actual scaling
		if( (i>nsoillayers_snowpack-1 && EMS[i].theta[WATER]/EMS[i].L>MIN_VAL_THETA_SNOWPACK) || (i<=nsoillayers_snowpack-1)) {	//If we are in snow and have enough water to pass the water on to the rest of SNOWPACK, OR if we are in soil:
			EMS[i].theta[WATER]/=EMS[i].L;							//Scale each layer with SNOWPACK layer height
			if(EMS[i].theta[SOIL]>Constants::eps2) {					//We are in soil ...
				EMS[i].theta[ICE]/=EMS[i].L;						//... scale ice content.
			}
			EMS[i].theta_r/=EMS[i].L;							//Scale each layer with SNOWPACK layer height
			//EMS[i].head/=EMS[i].L;								//Scale each layer with SNOWPACK layer height

			//In case we had to melt ice to get theta_r, we have to adjust the temperature:
			EMS[i].Te -= dT[i];
			if(i==int(nE)-1 && i>=0) {							//HACK, TODO: remove type inconstency in comparison
				NDS[i+1].T-=dT[i];
				NDS[i].T-=dT[i];
			}

			//And adjust all the properties accordingly
			EMS[i].theta[AIR]=1.-EMS[i].theta[WATER]-EMS[i].theta[ICE]-EMS[i].theta[SOIL];
			//Now we have checked everything, we make it fit between [0, 1]: to get rid off all round-off errors
			EMS[i].theta[AIR]=MAX(0, MIN(1., EMS[i].theta[AIR]));
			EMS[i].theta[WATER]=MAX(0, MIN(1., EMS[i].theta[WATER]));
			EMS[i].theta[WATER_PREF]=MAX(0, MIN(1., EMS[i].theta[WATER_PREF]));
			EMS[i].theta[ICE]=MAX(0, MIN(1., EMS[i].theta[ICE]));
			EMS[i].Rho = (EMS[i].theta[ICE] * Constants::density_ice) + ((EMS[i].theta[WATER] + EMS[i].theta[WATER_PREF]) * Constants::density_water) + (EMS[i].theta[SOIL] * EMS[i].soil[SOIL_RHO]);
			EMS[i].M=EMS[i].L*EMS[i].Rho;
			EMS[i].heatCapacity();

			//Every change in ice content in a specific layer must be associated with phase changes. Store the associated energy accordingly.
			EMS[i].Qmf += ((EMS[i].theta[ICE]-snowpackBACKUPTHETAICE[i]) * Constants::density_ice * Constants::lh_fusion) / snowpack_dt;	// Units: [W m-3]
			//We transferred the temperature change of the element due to soil freezing/thawing in Qmf, so reset delta_Te:
			delta_Te[i]=0.;
		} else {										//We are in snow and don't have enough water, snow should be dry, so set back to initial values.
			//NOTE: there is an issue to be solved here when Richard domain does not match snowpack domain (use of sublayers)!!
			wateroverflow[i]+=(EMS[i].theta[WATER]-theta_d[i]);				//This is water which stays or is taken out from the domain by this layer.

			EMS[i].theta[ICE]=snowpackBACKUPTHETAICE[i];
			EMS[i].theta[WATER]=snowpackBACKUPTHETAWATER[i];
			EMS[i].theta[WATER_PREF]=snowpackBACKUPTHETAWATER_PREF[i];
			//Now we have checked everything, we make it fit between [0, 1]: to get rid off all round-off errors
			EMS[i].theta[AIR]=MAX(0, MIN(1., EMS[i].theta[AIR]));
			EMS[i].theta[WATER]=MAX(0, MIN(1., EMS[i].theta[WATER]));
			EMS[i].theta[WATER_PREF]=MAX(0, MIN(1., EMS[i].theta[WATER_PREF]));
			EMS[i].theta[ICE]=MAX(0, MIN(1., EMS[i].theta[ICE]));
		}

		//Then check the volumetric contents. This we do, to make a crash at this place, and we have information about the Richards solver available in the core file.
		//Do some checks on volumetric contents:
		const double sum=EMS[i].theta[AIR] + EMS[i].theta[WATER] + EMS[i].theta[WATER_PREF] + EMS[i].theta[ICE] + EMS[i].theta[SOIL];
		if(EMS[i].theta[WATER]<0.-Constants::eps2 || EMS[i].theta[WATER_PREF]<0.-Constants::eps2 || EMS[i].theta[AIR]<0.-Constants::eps2 || EMS[i].theta[AIR] > 1.+Constants::eps2 || EMS[i].theta[ICE]<0.-Constants::eps2 || EMS[i].theta[ICE] > 1.+Constants::eps2) {
			printf("ERROR at layer %d: sum=%f air=%f ice=%f soil=%f water=%f water_pref=%f\n", i, sum, EMS[i].theta[AIR], EMS[i].theta[ICE], EMS[i].theta[SOIL], EMS[i].theta[WATER], EMS[i].theta[WATER_PREF]);
			printf("   -- if this happens and ice<0, check theta_d. Maybe there was so much water created, that it was more than there was ice. This is not accounted for.\n");
			throw;
		}
		if(sum > 1.+Constants::eps2) {
			printf("ERROR at layer %d: sum=%f air=%f ice=%f soil=%f water=%f water_pref=%f\n", i, sum, EMS[i].theta[AIR], EMS[i].theta[ICE], EMS[i].theta[SOIL], EMS[i].theta[WATER], EMS[i].theta[WATER_PREF]);
			throw;
		}
		if(sum < 1.-Constants::eps2) {
			printf("ERROR at layer %d: sum=%f air=%f ice=%f soil=%f water=%f water_pref=%f\n", i, sum, EMS[i].theta[AIR], EMS[i].theta[ICE], EMS[i].theta[SOIL], EMS[i].theta[WATER], EMS[i].theta[WATER_PREF]);
			throw;
		}
	}

	for (i = toplayer-1; i >= 0; i--) {							//We loop over all SNOWPACK layers ...
		//Heat advection by water flow
		double deltaN=0.;
		if(i == int(nE)-1) {								//HACK, TODO: remove type inconstency in comparison
			deltaN=(delta_Te_adv[i] * (EMS[i].c[TEMPERATURE]*EMS[i].Rho*EMS[i].L)) / (EMS[i].c[TEMPERATURE]*EMS[i].Rho*EMS[i].L + 0.5*EMS[i-1].c[TEMPERATURE]*EMS[i-1].Rho*EMS[i-1].L);
		} else {
			if(i==0) {
				deltaN=(delta_Te_adv[i] * (EMS[i].c[TEMPERATURE]*EMS[i].Rho*EMS[i].L)) / (0.5*EMS[i+1].c[TEMPERATURE]*EMS[i+1].Rho*EMS[i+1].L + EMS[i].c[TEMPERATURE]*EMS[i].Rho*EMS[i].L);
			} else {
				deltaN=(delta_Te_adv[i] * (EMS[i].c[TEMPERATURE]*EMS[i].Rho*EMS[i].L)) / (0.5*EMS[i+1].c[TEMPERATURE]*EMS[i+1].Rho*EMS[i+1].L + EMS[i].c[TEMPERATURE]*EMS[i].Rho*EMS[i].L + 0.5*EMS[i-1].c[TEMPERATURE]*EMS[i-1].Rho*EMS[i-1].L);
			}
		}
		NDS[i+1].T+=deltaN;
		NDS[i].T+=deltaN;
		if(fabs(deltaN)>0.) {
			if(i < int(nE)-1) EMS[i+1].Te=0.5*(NDS[i+2].T+NDS[i+1].T);		//HACK, TODO: remove type inconstency in comparison
			EMS[i].Te=0.5*(NDS[i+1].T+NDS[i].T);
			if(i > 0) EMS[i-1].Te=0.5*(NDS[i].T+NDS[i-1].T);
		}
		if (WriteOutNumerics_Level2==true) printf("SENDING at layer %d: sum=%f air=%.15f ice=%.15f soil=%.15f water=%.15f water_pref=%.15f Te=%.15f\n", i, EMS[i].theta[AIR]+EMS[i].theta[ICE]+EMS[i].theta[SOIL]+EMS[i].theta[WATER], EMS[i].theta[AIR], EMS[i].theta[ICE], EMS[i].theta[SOIL], EMS[i].theta[WATER], EMS[i].theta[WATER_PREF], EMS[i].Te);
	}

	double totalwateroverflow=0.;					//Total water outflow due to numerical issues (requiring minimum theta_r, maximum theta_s, etc), in m^3/m^2
	for (i = uppernode; i>=lowernode; i--) {
		totalwateroverflow+=wateroverflow[i]*dz[i];
		if(i==nsoillayers_richardssolver) {
			// I decided to put all wateroverflow from snow directly in the snowsoilinterfaceflux, although the wateroverflow may occur somewhere in the snowpack.
			snowsoilinterfaceflux1+=totalwateroverflow;
		}
	}


	if(WriteOutNumerics_Level1==true) {
		printf("ACTUALTOPFLUX: [ BC: %d ] %.15f %.15f %.15f CHK: %.15f %f\n", TopBC, actualtopflux/snowpack_dt, refusedtopflux/snowpack_dt, surfacefluxrate, actualtopfluxcheck/snowpack_dt, (surfacefluxrate!=0.)?(actualtopflux/snowpack_dt)/surfacefluxrate:0.);
		printf("ACTUALBOTTOMFLUX: [ BC: %d ] %.15f %.15f %.15f %f    K_ip1=%.15f\n", BottomBC, actualbottomflux, actualbottomflux/snowpack_dt, BottomFluxRate, (BottomFluxRate!=0.)?(actualbottomflux/snowpack_dt)/BottomFluxRate:0., k_np1_m_ip12[lowernode]);
		// This is more or less for testing only. This snowsoilinterfaceflux should anyway be stored in MS_SNOWPACK_RUNOFF and found in the met file
		printf("SNOWSOILINTERFACEFLUX: %.15f %.15f\n", snowsoilinterfaceflux1/snowpack_dt, snowsoilinterfaceflux2/snowpack_dt);
	}


	if(WriteOutNumerics_Level0==true) printf("WATERBALANCE: %.15f %.15f %.15f CHK1: %.15f CHK2: %.15f  WATEROVERFLOW: %.15f MB_ERROR: %.15f\n", actualtopflux/snowpack_dt, refusedtopflux/snowpack_dt, surfacefluxrate, (surfacefluxrate!=0.)?(actualtopflux/snowpack_dt)/surfacefluxrate:0., actualtopfluxcheck/snowpack_dt, totalwateroverflow, massbalanceerror_sum);

	//Update soil runoff (mass[MS_SOIL_RUNOFF] = kg/m^2). Note: it does not matter whether SNOWPACK is run with soil or not. MS_SOIL_RUNOFF is always runoff from lower boundary.
	Sdata.mass[SurfaceFluxes::MS_SOIL_RUNOFF] += actualbottomflux*Constants::density_water;

	// Update snow pack runoff (mass[MS_SNOWPACK_RUNOFF] = kg/m^2 (almost equal to mm/m^2), surfacefluxrate=m^3/m^2/s and snowsoilinterfaceflux = m^3/m^2):
	// NOTE: snowsoilinterfaceflux will only be non-zero IF there is a snowpack AND we solve the richards equation also for snow! Else, snowpack runoff is calculated in the original WaterTransport functions.
	Sdata.mass[SurfaceFluxes::MS_SNOWPACK_RUNOFF] += snowsoilinterfaceflux1*Constants::density_water;

	//Deal with the situation that evaporation flux was limited in case of snow. Then, sublimate ice matrix.
	if (refusedtopflux<0. && toplayer>nsoillayers_snowpack) {
		//Be careful: refusedtopflux = m^3/m^2 and not m^3/m^2/s!!!
		//Now invert the calculation of ql, using refusedtopflux. This amount of ql should be used for sublimation.
		double ql=(refusedtopflux/sn_dt)*Constants::density_water*Constants::lh_vaporization;

		double dL=0.;
		std::vector<double> M_Solutes(Xdata.number_of_solutes, 0.); // Mass of solutes from disappearing phases
		size_t e = nE-1;
		while ((e >= Xdata.SoilNode) && (ql < -Constants::eps2)) {  // While energy is available and we are in snow
			const double L0 = EMS[e].L;
			// If there is no water or if there was not enough water ...
			// Note: as we do not pass through mergeElements anymore, we must assure that elements do not disappear here.
			// By specifying a minimum value just below the Snowpack::min_ice_content, we make sure the element gets removed the next time it passes mergeElements.
			const double theta_i0 = MAX(0., EMS[e].theta[ICE] - (0.99*Snowpack::min_ice_content));
			double M = theta_i0*Constants::density_ice*L0;
			double dM = ql*sn_dt/Constants::lh_sublimation;
			if (-dM > M) dM = -M;

			dL = dM/(EMS[e].Rho);
			if (e < Xdata.SoilNode) {
				dL = 0.;
			}
			NDS[e+1].z += dL; EMS[e].L0 = EMS[e].L = L0 + dL;
			NDS[e+1].z += NDS[e+1].u; NDS[e+1].u = 0.0;

			EMS[e].E = EMS[e].dE = EMS[e].Ee = EMS[e].Ev = EMS[e].S = 0.0;
			EMS[e].theta[ICE] *= L0/EMS[e].L;
			EMS[e].theta[ICE] += dM/(Constants::density_ice*EMS[e].L);
			EMS[e].theta[WATER] *= L0/EMS[e].L;
			EMS[e].theta[WATER_PREF] *= L0/EMS[e].L;
			for (size_t ii = 0; ii < Xdata.number_of_solutes; ii++) {
				EMS[e].conc[ICE][ii] *= L0*theta_i0/(EMS[e].theta[ICE]*EMS[e].L);
			}

			EMS[e].M += dM;
			// Instead of evaporating, we sublimate the ice matrix:
			Sdata.mass[SurfaceFluxes::MS_EVAPORATION] -= dM*(Constants::lh_sublimation/Constants::lh_vaporization);	//Correct evaporation for sublimated mass
			Sdata.mass[SurfaceFluxes::MS_SUBLIMATION] += dM;							//Add mass to sublimation
			ql -= dM*Constants::lh_sublimation/sn_dt;     // Update the energy used

			//Update volumetric contents
			EMS[e].theta[AIR]=1.-EMS[e].theta[ICE]-EMS[e].theta[WATER]-EMS[e].theta[WATER_PREF]-EMS[e].theta[SOIL];
			EMS[e].Rho = (EMS[e].theta[ICE] * Constants::density_ice) + ((EMS[e].theta[WATER] + EMS[e].theta[WATER_PREF]) * Constants::density_water) + (EMS[e].theta[SOIL] * EMS[e].soil[SOIL_RHO]);
			EMS[e].heatCapacity();

			e--;
		}
		//Remaining energy should go back again into refusedtopflux and also should not be counted as evaporation
		Sdata.mass[SurfaceFluxes::MS_EVAPORATION]-=ql*sn_dt/Constants::lh_vaporization;
		refusedtopflux=MIN(0., (ql*sn_dt)/(Constants::density_water*Constants::lh_vaporization));
	}
	if(refusedtopflux<0. && toplayer==nsoillayers_snowpack) {
		//Be careful: refusedtopflux = m^3/m^2 and not m^3/m^2/s!!!
		//Now invert the calculation of ql, using refusedtopflux. This amount of ql should be used for sublimation.
		double ql=(refusedtopflux/sn_dt)*Constants::density_water*Constants::lh_vaporization;
		refusedtopflux=0.;
		//Remaining energy should not be counted as evaporation
		Sdata.mass[SurfaceFluxes::MS_EVAPORATION]-=ql*sn_dt/Constants::lh_vaporization;
		//The energy is substracted from the top element
		const double tmp_delta_Te = ql / (EMS[nsoillayers_snowpack-1].c[TEMPERATURE] * EMS[nsoillayers_snowpack-1].Rho);
		NDS[nsoillayers_snowpack].T += 2.*tmp_delta_Te;
		EMS[nsoillayers_snowpack-1].Te += tmp_delta_Te;
	}

	//If we could not handle all incoming water at top boundary AND we have snow AND we solve RE for snow:
	if(refusedtopflux>0. && toplayer>int(Xdata.SoilNode)) {
		Sdata.mass[SurfaceFluxes::MS_SNOWPACK_RUNOFF] += refusedtopflux*Constants::density_water;
	}
	//If we could not handle all snowpack runoff when not modelling snow with RE:
	if(refusedtopflux>0. && toplayer==int(Xdata.SoilNode) && Xdata.getNumberOfElements()>Xdata.SoilNode ){
		Sdata.mass[SurfaceFluxes::MS_SNOWPACK_RUNOFF] += refusedtopflux*Constants::density_water;
	}
	//We want wateroverflow in the snow to be a source/sink term. Therefore, these lines are inactive.
	//if(totalwateroverflow>0. && toplayer>Xdata.SoilNode) {
	//	Sdata.mass[SurfaceFluxes::MS_SNOWPACK_RUNOFF] += totalwateroverflow*Constants::density_water;
	//}

	surfacefluxrate=0.;			//As we now have used the rate for the current time step, reset the value.


	//Now calculate freezing point depression:
	for (i = 0; i<=toplayer-1; i++) {
		if(EMS[i].theta[SOIL]<Constants::eps2) {
			EMS[i].melting_tk=T_0;
		} else {
			if(AllowSoilFreezing == true) {
				//For soil layers solved with Richards Equation, everything (water transport and phase change) is done in this routine, except calculating the heat equation.
				//To suppress phase changes in PhaseChange.cc, set the melting and freezing temperature equal to the element temperature:
				EMS[i].freezing_tk=EMS[i].melting_tk=EMS[i].Te;
			} else {
				EMS[i].freezing_tk=EMS[i].melting_tk=T_melt[i];
				//This is a trick. Now that we deal with phase change in soil right here, we set the melting and freezing temperatures equal to the current Element temperature, so that
				//in CompTemperatures, the element temperature will not be adjusted to freezing temperature just because there is water in it!
				EMS[i].Te=MAX(EMS[i].Te, T_0);	//Because we don't allow soil freezing, soil remains 0 degC.
				NDS[i].T=MAX(NDS[i].T, T_0);
				NDS[i+1].T=MAX(NDS[i+1].T, T_0);
				EMS[i].melting_tk=EMS[i].Te;
				EMS[i].freezing_tk=EMS[i].Te;
			}
		}
		if(WriteOutNumerics_Level2==true) 
			std::cout << "EMS[" << i << "].melting_tk = " << EMS[i].melting_tk << ", EMS[" << i << "].freezing_tk = " << EMS[i].freezing_tk << " (ice: " << EMS[i].theta[ICE] << ")\n";
	}

	//print solver statistics
	if(WriteOutNumerics_Level0==true) {
		std::cout << "SOLVERSTATISTICS: max_dt= " << std::setprecision(5) << stats_max_dt << "   min_dt= " << std::setprecision(20) << stats_min_dt << std::setprecision(6) << "   nsteps_total= " << stats_nsteps << "   niter_total= " << stats_niters << "   nrewinds_total= " << stats_nrewinds << "  Last active solver: ";
		switch (ActiveSolver) {
			case DGESVD:
				std::cout << "DGESVD/DGESDD.";
				break;
			case DGTSV:
				std::cout << "DGTSV.";
				break;
			case TDMA:
				std::cout << "TDMA.";
				break;
		}
		std::cout << " BS_avg_iter: " << double(double(bs_stats_totiter)/double(stats_niters*nsoillayers_richardssolver)) << " BS_max_iter: " << bs_stats_maxiter << "\n";
	}
}

#ifdef __clang__
#pragma clang diagnostic pop
#endif<|MERGE_RESOLUTION|>--- conflicted
+++ resolved
@@ -913,13 +913,7 @@
 			}
 		}
 
-<<<<<<< HEAD
-		if (WriteOutNumerics_Level2==true) printf("RECEIVING at layer %d: sum=%f air=%.15f ice=%.15f soil=%.15f water=%.15f water_pref=%.15f Te=%.15f\n", i, sum, EMS[i].theta[AIR], EMS[i].theta[ICE], EMS[i].theta[SOIL], EMS[i].theta[WATER], EMS[i].theta[WATER_PREF], EMS[i].Te);
-
-=======
-		if (WriteOutNumerics_Level2==true) 
-			std::cout << "RECEIVING at layer " << i << ": sum=" << sum << std::fixed << std::setprecision(15) <<  " air=" << EMS[i].theta[AIR] << " ice=" << EMS[i].theta[ICE] << " soil=" << EMS[i].theta[SOIL] << " water=" << EMS[i].theta[WATER] << " Te=" << EMS[i].Te << "\n"<< std::setprecision(6) ;
->>>>>>> 6f3c397d
+		if (WriteOutNumerics_Level2==true) std::cout << "RECEIVING at layer " << i << ": sum=" << sum << std::fixed << std::setprecision(15) <<  " air=" << EMS[i].theta[AIR] << " ice=" << EMS[i].theta[ICE] << " soil=" << EMS[i].theta[SOIL] << " water=" << EMS[i].theta[WATER] << " water_pref=" << EMS[i].theta[WATER_PREF] << " Te=" << EMS[i].Te << "\n"<< std::setprecision(6) ;
 
 		//In case we don't want to allow soil to freeze, melt all ice that is there:
 		if(AllowSoilFreezing==false && i<nsoillayers_snowpack && EMS[i].theta[ICE]>0.) {	//If we are in soil, and have ice, but don't allow soil freezing, melt all the ice.
