/*
 *  SNOWPACK stand-alone
 *
 *  Copyright WSL Institute for Snow and Avalanche Research SLF, DAVOS, SWITZERLAND
*/
/*  This file is part of Snowpack.
    Snowpack is free software: you can redistribute it and/or modify
    it under the terms of the GNU General Public License as published by
    the Free Software Foundation, either version 3 of the License, or
    (at your option) any later version.

    Snowpack is distributed in the hope that it will be useful,
    but WITHOUT ANY WARRANTY; without even the implied warranty of
    MERCHANTABILITY or FITNESS FOR A PARTICULAR PURPOSE.  See the
    GNU General Public License for more details.

    You should have received a copy of the GNU General Public License
    along with Snowpack.  If not, see <http://www.gnu.org/licenses/>.
*/

#include <snowpack/plugins/AsciiIO.h>
#include <snowpack/snowpackCore/Canopy.h>

using namespace std;
using namespace mio;

/************************************************************
 * static section                                           *
 ************************************************************/

/// @brief Defines whether surface temperature is included in comparison; If no
///        values are provided in Master-file, they will be extrapolated
const bool AsciiIO::t_srf = false;

/// @brief Defines whether snow/ground temperature is included in comparison; If no
///        values are provided in Master-file, they will be extrapolated
const bool AsciiIO::t_gnd = false;

/************************************************************
 * non-static section                                       *
 ************************************************************/

/**
 * @page snoold_format SNOOLD single profile
 * @section snoold_structure General structure
 * The snow/soil layers file has the structure described below:
 * - a header section containing the metadata for the location;
 * - a data section containing description of the layers (if any). Please note that the layers are given from the bottom to the top.
 * - a hazard data section.
 *
 * The following points are important to remember:
 * - the ProfileDate will be used as starting date for the simulation. Therefore, make sure you have meteorological data from this point on!
 * - the number of soil and snow layers <b>must</b> be right!
 *
 * @section snoold_fields Fields definition
 * <center><table border="0">
 * <caption>initial snow profile fields description</caption>
 * <tr><td>
 * <table border="1">
 * <tr><th>Field</th><th>Description</th></tr>
 * <tr><th>YYYY</th><td>Year</td></tr>
 * <tr><th>MM</th><td>Month</td></tr>
 * <tr><th>DD</th><td>Day</td></tr>
 * <tr><th>HH</th><td>Hour</td></tr>
 * <tr><th>MI</th><td>Minutes</td></tr>
 * <tr><th>Layer_Thick</th><td>layer thickness [mm]</td></tr>
 * <tr><th>T</th><td>layer temperature [K]</td></tr>
 * <tr><th>Vol_Frac_I</th><td>fractional ice volume [0-1]</td></tr>
 * <tr><th>Vol_Frac_W</th><td>fractional water volume [0-1]</td></tr>
 * <tr><th>Vol_Frac_V</th><td>fractional voids volume [0-1]</td></tr>
 * <tr><th>Vol_Frac_S</th><td>fractional soil volume [0-1]</td></tr>
 * <tr><th> <br></th><td> </td></tr>
 * </table></td><td><table border="1">
 * <tr><th>Field</th><th>Description</th></tr>
 * <tr><th>Rho_S</th><td>soil density [kg/m3]</td></tr>
 * <tr><th>Conduc_S</th><td>soil thermal conductivity [w/(mK)]</td></tr>
 * <tr><th>HeatCapac_S</th><td>soil thermal capacity [J/K]</td></tr>
 * <tr><th>rg</th><td>grain radius [mm]</td></tr>
 * <tr><th>rb</th><td>bond radius [mm]</td></tr>
 * <tr><th>dd</th><td>dendricity [0-1]</td></tr>
 * <tr><th>sp</th><td>spericity [0-1]</td></tr>
 * <tr><th>mk</th><td>marker</td></tr>
 * <tr><th>mass_hoar</th><td>mass of surface hoar []</td></tr>
 * <tr><th>ne</th><td>number of elements</td></tr>
 * <tr><th>CDot</th><td> </td></tr>
 * <tr><th>metamo</th><td> </td></tr>
 * </table></td></tr>
 * </table></center>
 *
 * @section snoold_example Example
 * Usually, simulations are started at a point in time when no snow is on the ground, therefore not requiring the definition of snow layers. An example is given below with two soil layers:
 * @code
 * [SNOWPACK_INITIALIZATION]
 * StationName=Davos:Baerentaelli
 * ProfileDate=1999 10 01 00 00
 * HS_Last=0.0
 * Latitude=46.701
 * Longitude=9.82
 * Altitude=2560
 * SlopeAngle=0
 * SlopeAzi=0
 * nSoilLayerData=2
 * nSnowLayerData=0
 * SoilAlbedo=0.5
 * BareSoil_z0=0.02
 * CanopyHeight=0.
 * CanopyLeafAreaIndex=0.
 * CanopyDirectThroughfall=0
 * WindScalingFactor=1.00
 * ErosionLevel=0
 * TimeCountDeltaHS=0.00
 * YYYY MM DD HH MI Layer_Thick  T  Vol_Frac_I  Vol_Frac_W  Vol_Frac_V  Vol_Frac_S Rho_S Conduc_S HeatCapac_S  rg  rb  dd  sp  mk mass_hoar ne CDot metamo
 * 1980 10 01 00 00 10 278.15 0.00 0.02 0.01 0.97 2400.0 0.3 900.0 10000 0.0 0.0 0.0 0 0.0 50 0.0 0.0
 * 1980 10 01 00 00 0.5 278.15 0.00 0.02 0.01 0.97 2400.0 0.3 900.0 10000 0.0 0.0 0.0 0 0.0 20 0.0 0.0
 * SurfaceHoarIndex
 * 0.0 0.0 0.0 0.0 0.0 0.0 0.0 0.0 0.0 0.0 0.0 0.0 0.0 0.0 0.0 0.0 0.0 0.0 0.0 0.0 0.0 0.0 0.0 0.0 0.0 0.0 0.0 0.0 0.0 0.0 0.0 0.0 0.0 0.0 0.0 0.0 0.0 0.0 0.0 0.0 0.0 0.0 0.0 0.0 0.0 0.0 0.0 0.0
 * DriftIndex
 * 0.0 0.0 0.0 0.0 0.0 0.0 0.0 0.0 0.0 0.0 0.0 0.0 0.0 0.0 0.0 0.0 0.0 0.0 0.0 0.0 0.0 0.0 0.0 0.0 0.0 0.0 0.0 0.0 0.0 0.0 0.0 0.0 0.0 0.0 0.0 0.0 0.0 0.0 0.0 0.0 0.0 0.0 0.0 0.0 0.0 0.0 0.0 0.0
 * ThreeHourNewSnow
 * 0.0 0.0 0.0 0.0 0.0 0.0 0.0 0.0 0.0 0.0 0.0 0.0 0.0 0.0 0.0 0.0 0.0 0.0 0.0 0.0 0.0 0.0 0.0 0.0 0.0 0.0 0.0 0.0 0.0 0.0 0.0 0.0 0.0 0.0 0.0 0.0 0.0 0.0 0.0 0.0 0.0 0.0 0.0 0.0 0.0 0.0 0.0 0.0 0.0 0.0 0.0 0.0 0.0 0.0 0.0 0.0 0.0 0.0 0.0 0.0 0.0 0.0 0.0 0.0 0.0 0.0 0.0 0.0 0.0 0.0 0.0 0.0 0.0 0.0 0.0 0.0 0.0 0.0 0.0 0.0 0.0 0.0 0.0 0.0 0.0 0.0 0.0 0.0 0.0 0.0 0.0 0.0 0.0 0.0 0.0 0.0 0.0 0.0 0.0 0.0 0.0 0.0 0.0 0.0 0.0 0.0 0.0 0.0 0.0 0.0 0.0 0.0 0.0 0.0 0.0 0.0 0.0 0.0 0.0 0.0 0.0 0.0 0.0 0.0 0.0 0.0 0.0 0.0 0.0 0.0 0.0 0.0 0.0 0.0 0.0 0.0 0.0 0.0 0.0 0.0 0.0 0.0 0.0 0.0
 * TwentyFourHourNewSnow
 * 0.0 0.0 0.0 0.0 0.0 0.0 0.0 0.0 0.0 0.0 0.0 0.0 0.0 0.0 0.0 0.0 0.0 0.0 0.0 0.0 0.0 0.0 0.0 0.0 0.0 0.0 0.0 0.0 0.0 0.0 0.0 0.0 0.0 0.0 0.0 0.0 0.0 0.0 0.0 0.0 0.0 0.0 0.0 0.0 0.0 0.0 0.0 0.0 0.0 0.0 0.0 0.0 0.0 0.0 0.0 0.0 0.0 0.0 0.0 0.0 0.0 0.0 0.0 0.0 0.0 0.0 0.0 0.0 0.0 0.0 0.0 0.0 0.0 0.0 0.0 0.0 0.0 0.0 0.0 0.0 0.0 0.0 0.0 0.0 0.0 0.0 0.0 0.0 0.0 0.0 0.0 0.0 0.0 0.0 0.0 0.0 0.0 0.0 0.0 0.0 0.0 0.0 0.0 0.0 0.0 0.0 0.0 0.0 0.0 0.0 0.0 0.0 0.0 0.0 0.0 0.0 0.0 0.0 0.0 0.0 0.0 0.0 0.0 0.0 0.0 0.0 0.0 0.0 0.0 0.0 0.0 0.0 0.0 0.0 0.0 0.0 0.0 0.0 0.0 0.0 0.0 0.0 0.0 0.0
 * End
 * @endcode
 *
 */

/**
 * @page pro_format PRO profiles time series
 * @section pro_structure General structure
 * The PRO profile time series file has the structure described below:
 * - a header section containing the metadata for the location;
 * - another header defining the properties and attributing them a code;
 * - a data section containing the layers' properties prefixed by the property code.
 *
 * @section pro_example Example
 * The time resolved snow profiles are stored in <i>".pro"</i> files structured as following:
 * @code
 * [STATION_PARAMETERS]
 * StationName      = Davos:Baerentaelli
 * Latitude         = 46.701
 * Longitude        = 9.82
 * Altitude         = 2560
 * SlopeAngle= 0.00
 * SlopeAzi= 0.00
 *
 * [HEADER]
 * #2012-06-11T16:37, Snowpack DEFAULT version 20120611.193 run by "bavay" (research mode)
 * 0500,Date
 *
 * Full profile, labels 0nnn (elements)
 * 0501,nElems,height [> 0: top, < 0: bottom of elem.] (cm)
 * 0502,nElems,element density (kg m-3)
 * 0503,nElems,element temperature (degC)
 * 0506,nElems,liquid water content by volume (%)
 * 0508,nElems,dendricity (1)
 * 0509,nElems,sphericity (1)
 * 0510,nElems,coordination number (1)
 * 0511,nElems,bond size (mm)
 * 0512,nElems,grain size (mm)
 * 0513,nElems+1,grain type (Swiss Code F1F2F3), including SH on surface
 * 0514,3,grain type, grain size (mm), and density (kg m-3) of SH at surface
 * 0515,nElems,ice volume fraction (%)
 * 0516,nElems,air volume fraction (%)
 * 0517,nElems,stress in (kPa)
 * 0518,nElems,viscosity (GPa s)
 * 0519,nElems,soil volume fraction (%)
 * 0520,nElems,temperature gradient (K m-1)
 * 0521,nElems,thermal conductivity (W K-1 m-1)
 * 0522,nElems,absorbed shortwave radiation (W m-2)
 * 0523,nElems,viscous deformation rate (1.e-6 s-1)
 * 0530,8,position (cm) and minimum stability indices:
 *		profile type, stability class, z_Sdef, Sdef, z_Sn38, Sn38, z_Sk38, Sk38
 * 0531,nElems,deformation rate stability index Sdef
 * 0532,nElems,natural stability index Sn38
 * 0533,nElems,stability index Sk38
 * 0534,nElems,hand hardness either (N) or index steps (1)
 * 0535,nElems,optical equivalent grain size (mm)
 * 0601,nElems,snow shear strength (kPa)
 * 0602,nElems,grain size difference (mm)
 * 0603,nElems,hardness difference (1)
 * 0604,nElems,structural stability index SSI
 * 0605,nElems,inverse texture index ITI (Mg m-4)
 *
 * Full profile, labels 1nnn (nodes)
 * 1501,nNodes,height [> 0: top, < 0: bottom of elem.] (cm)
 * 1504,nNodes,nodal temperature (degC)
 * 1532,nNodes-2,natural stability index Sn38
 * 1533,nNodes-2,stability index Sk38
 * 1602,nNodes-2,grain size difference (mm)
 * 1603,nNodes-2,hardness difference (1)
 * 1604,nNodes-2,structural stability index SSI
 *
 * Aggregated profile, labels 2nnn (elements)
 * 2501,anElems,height [> 0: top, < 0: bottom of elem.] (cm)
 * 2502,anElems,element density (kg m-3)
 * 2503,anElems,element temperature (degC)
 * 2506,anElems,liquid water content by volume (%)
 * 2508,anElems,dendricity (1)
 * 2509,anElems,sphericity (1)
 * 2512,anElems,grain size (mm)
 * 2513,anElems+1,grain type (Swiss Code F1F2F3), including SH on surface
 * 2514,3:
 *		grain type, grain size, and density of SH at surface
 * 2521,anElems,thermal conductivity (W K-1 m-1)
 * 2522,anElems,absorbed shortwave radiation (W m-2)
 * 2530,8,position (cm) and minimum stability indices:
 *		profile type, stability class, z_Sdef, Sdef, z_Sn38, Sn38, z_Sk38, Sk38
 * 2531,anElems,deformation rate stability index Sdef
 * 2534,anElems,hand hardness either (N) or index steps (1)
 * 2535,anElems,optical equivalent grain size (mm)
 * 2601,anElems,snow shear strength (kPa)
 *
 * Aggregated profile, labels 3nnn (nodes)
 * 3501,anNodes,height [> 0: top, < 0: bottom of elem.] (cm)
 * 3504,anNodes,nodal temperature (degC)
 * 2532,anNodes-2,natural stability index Sn38
 * 2533,anNodes-2,stability index Sk38
 * 3602,anNodes-2,grain size difference (mm)
 * 3603,anNodes-2,hardness difference (1)
 * 3604,anNodes-2,structural stability index SSI
 *
 * [DATA]
 * @endcode
 * The each data line starts with a code as described in the header followed by the number of elements (except for the date line) and
 * for each element, the value of the matching parameter. For example, the lines:
 * @code
 * 0500,10.12.1995 12:30
 * 0501,31,27.21,29.07,30.62,31.57,33.30,35.25,37.46,39.82,40.92,42.86,44.22,45.74,47.41,49.15,50.63,52.46,54.58
 * 0502,17,277.7,274.2,268.6,267.0,258.4,248.4,233.5,218.1,207.8,225.1,185.9,176.0,162.5,155.0,127.7,122.7,114.4
 * @endcode
 * provide the date and time (line starting with 0500), then the elements heights for each of the 17 elements (line starting with 0501) and the elements densities (line starting with 0502).
 *
 */

/**
 * @page met_format MET meteorological time series
 * @section met_structure General structure
 * The MET  time series of meteorological data has the structure defined below:
 * - a header  section containing the metadata for the location;
 * - another header defining the properties and their order;
 * - a data section containing the various meteorological parameters and fluxes.
 *
 * @section met_example Example
 * @code
 * [STATION_PARAMETERS]
 * StationName= Weissfluhjoch:StudyPlot_MST
 * Latitude= 46.83
 * Longitude= 9.81
 * Altitude= 2540
 * SlopeAngle= 0.00
 * SlopeAzi= 0.00
 * DepthTemp= 0
 *
 * [HEADER]
 * #2012-06-11T16:37, Snowpack DEFAULT version 20120611.193 run by "bavay" (research mode)
 * ,,1,2,3,4,5,6,7,8,9,10,11,12,13,14,15,16,17,18,19,20,21,22,23,24,25,26,27,28,29,30,31,32,33,34,35,36,37,38,39,40,41,42,43,44,45,46,47,48,49,50,51,52,53,54,55,56,57,58,59,60,61,62,63,64,65,66,67,68,69,70,71,72,73,74,75,76,77,78,79,80,81,82,83,84,85,86,87,88,89,90,91,92,93,94,95,96,97,98,99,100
 * ID,Date,Sensible heat,Latent heat,Outgoing longwave radiation,Incoming longwave radiation,Net absorbed longwave radiation,Reflected shortwave radiation,Incoming shortwave radiation,Net absorbed shortwave radiation,Modelled surface albedo,Air temperature,Modeled surface temperature,Measured surface temperature,Temperature at bottom of snow or soil pack,Heat flux at bottom of snow or soil pack,Ground surface temperature,Heat flux at ground surface,Heat advected to the surface by liquid precipitation,Global solar radiation (horizontal),Global solar radiation on slope,Direct solar radiation on slope,Diffuse solar radiation on slope,Measured surface albedo,Relative humidity,Wind speed,Max wind speed at snow station or wind speed at ridge station,Wind direction at snow station,Precipitation rate at surface (solid only),Modelled snow depth (vertical),Enforced snow depth (vertical),Surface hoar size,24h Drift index (vertical),Height of new snow HN (24h vertical),3d sum of daily height of new snow (vertical),Total
snowpack mass,Eroded mass,Rain rate,Surface runoff (without soil infiltration),Sublimation,Evaporation,Temperature 1 (modelled),Temperature 1 (measured),Temperature 2 (modelled),Temperature 2 (measured),Temperature 3 (modelled),Temperature 3 (measured),Temperature 4 (modelled),Temperature 4 (measured),Temperature 5 (modelled),Temperature 5 (measured),Measured snow depth HS or Solute load at soil surface,SWE (of snowpack),Liquid Water Content (of snowpack),Profile type,Stability class,z_Sdef,Deformation rate stability index Sdef,z_Sn38,Natural stability index Sn38,z_Sk38,Skier stability index Sk38,z_SSI,Structural Stability index SSI,z_S5,Stability index S5,-,-,-,-,-,-,-,-,-,-,-,-,-,-,-,-,-,-,-,-,-,-,-,-,-,-,-,-,Soil runoff,Internal energy change,Surface input (sum fluxes),Measured new snow density,Modeled new snow density,Crust thickness (S-slope),Measured sensible heat,Measured latent heat
 * ,,W m-2,W m-2,W m-2,W m-2,W m-2,W m-2,W m-2,W m-2,1,degC,degC,degC,degC,W m-2,degC,W m-2,W m-2,W m-2,W m-2,W m-2,W m-2,1,%,m s-1,m s-1,deg,kg m-2 h-1,cm,cm,mm,cm,cm,cm,kg m-2,kg m-2 h-1,kg m-2 h-1,kg m-2,kg m-2,kg m-2,degC,degC,degC,degC,degC,degC,degC,degC,degC,degC,cm or kg m-2,kg m-2,kg m-2,-,-,cm,1,cm,1,cm,1,cm,1,cm,1,,,,,,,,,,,,,,,,,,,,,,,,,,,,,kg m-2,kJ m-2,kJ m-2,kg m-3,kg m-3,cm,W m-2,W m-2
 *
 * [DATA]
 * 0203,01.11.1995 00:30,0.795426,-4.160588,308.899297,293.706000,-15.193297,0.000000,0.000000,0.000000,0.090000,0.000000,-0.100000,0.200000,-0.100000,-999.000000,-0.100000,-999.000000,0.000000,0.000000,0.000000,0.000000,0.000000,-999.000000,95.800000,0.800000,0.800000,278.200000,0.000000,0.00,0.00,0.000000,0.000000,0.000000,0.000000,0.000000,0.000000,0.000000,0.000000,0.000000,0.000000,,,,,,,,,,,0.00,0.000000,0.000000,-1,-1,0.0,6.00,0.0,6.00,0.0,6.00,0.0,6.00,0.0,0.00,,,,,,,,,,,,,,,,,,,,,,,,,,,,,,-999.000000,-16.702613,-0.0,-151.3,0.000000,,
 * @endcode
 * Data lines start with an id, followed by the date and the other fields, as shown in the header.
 *
 * @section met_keywords Keywords
 * This plugin uses the following keywords:
 * - in the [Output] section:
 *     - AVGSUM_TIME_SERIES
 *     - EXPERIMENT
 *     - METEOPATH
 *     - SNOWPATH
 *     - TS_DAYS_BETWEEN
 *     - OUT_CANOPY
 *     - OUT_HAZ
 *     - OUT_HEAT
 *     - OUT_LOAD
 *     - OUT_LW
 *     - OUT_MASS
 *     - OUT_METEO
 *     - OUT_SOILEB
 *     - OUT_STAB
 *     - OUT_SW
 *     - OUT_T
 *     - AGGREGATE_PRF
 *
 * - in the [SnowpackAdvanced] section:
 *     - HOAR_DENSITY_SURF
 *     - HOAR_MIN_SIZE_SURF
 *     - MIN_DEPTH_SUBSURF
 *     - PERP_TO_SLOPE
 *     - RESEARCH
 *     - VARIANT
 *
 */

/**
 * @page prf_format PRF profiles time series
 * @section prf_structure General structure
 * This format should make it easier to extract data out of simulated snow profiles. Each new snow profile is <b>appended</b> to
 * the current file. Each new data block starts with commented out metadata: first a line giving the fields names and then a
 * line giving the units. Then the data lines follow until either an empty line (end of the profile for this date) or a new
 * metadata block (followed by new data).
<<<<<<< HEAD
 * 
 * It starts with the date of the profile and location informations (station name, aspect, slope, etc). If there is a profile
 * for this date, then the stability indexes are provided in the second block. This second block is followed by a block about
 * the layer propreties, each starting with the layer deposition date.
 * 
=======
 *
 * It starts with the date of the profile and location informations (station name, aspect, slope, etc). If there is a profile
 * for this date, then the stability indexes are provided in the second block. This second block is followed by a block about
 * the layer propreties, each starting with the layer deposition date.
 *
>>>>>>> 03627116
 * @section prf_example Example
 * @code
 * #Date,JulianDate,station,aspect,slope,Nlayers,hs,swe,lwc_sum,ts,tg
 * #-,-,-,deg,deg,1,cm,kg m-2,degC,degC
 * 1995-11-02T00:00:00,2450023.500000,Weissfluhjoch:StudyPlot_MST,0.0,0.0,6,5.1,4.2,0.0,-3.8,-0.1
 * #Stab,stab_height,stab_index,stab_class1,stab_class2
 * # ,cm,1,1,1
 * deformation,1.8,0.54,-1,-1
 * natural,1.8,6.00
 * ssi,5.1,6.00
<<<<<<< HEAD
 * S4,5.1,6.00 
 * S5,0.0,6.00 
=======
 * S4,5.1,6.00
 * S5,0.0,6.00
>>>>>>> 03627116
 * #DepositionDate,DepositionJulianDate,Hn,Tn,gradT,rho,theta_i,theta_w,ogs,gsz,bsz,dd,sp,class,mk,hardness
 * #-,-,cm,degC,K m-1,kg m-3,1,mm,mm,mm,1,1,1,1,1
 * 1995-11-01T22:45:00,2450023.447917,1.8,-1.43,-72.4,88.0,0.096,0.000,0.1,0.1,0.3,0.96,0.49,110,0,1.0
 * 1995-11-01T23:00:00,2450023.458333,2.4,-1.89,-78.6,82.0,0.089,0.000,0.1,0.1,0.3,0.98,0.50,110,0,1.0
 * 1995-11-01T23:15:00,2450023.468750,3.0,-2.36,-77.7,80.5,0.088,0.000,0.1,0.1,0.3,0.99,0.50,110,0,1.0
 * 1995-11-01T23:30:00,2450023.479167,3.6,-2.81,-74.9,79.3,0.086,0.000,0.1,0.1,0.3,0.99,0.50,110,0,1.0
 * 1995-11-01T23:45:00,2450023.489583,4.3,-3.31,-69.4,79.0,0.086,0.000,0.1,0.1,0.3,0.99,0.50,110,0,1.0
 * 1995-11-02T00:00:00,2450023.500000,5.1,-3.77,-62.5,78.5,0.086,0.000,0.1,0.1,0.3,1.00,0.50,110,0,1.0
 * @endcode
<<<<<<< HEAD
 * 
=======
 *
>>>>>>> 03627116
 * @section prf_keywords Keywords
 * This plugin uses the following keywords:
 * - AGGREGATE_PRF: if enabled, layers are aggregated in order to reduce their number, in the [Output] section;
 *
 */

AsciiIO::AsciiIO(const SnowpackConfig& cfg, const RunInfo& run_info)
         : setAppendableFiles(), variant(), experiment(), sw_mode(),
           inpath(), snowfile(), i_snowpath(), outpath(), o_snowpath(),
           info(run_info), vecProfileFmt(), aggregate_prf(false),
           fixedPositions(), numberMeasTemperatures(0), maxNumberMeasTemperatures(0), numberTags(0), numberFixedSensors(0),
           totNumberSensors(0), time_zone(0.), calculation_step_length(0.), hazard_steps_between(0.), ts_days_between(0.),
           min_depth_subsurf(0.), hoar_density_surf(0.), hoar_min_size_surf(0.),
           avgsum_time_series(false), useCanopyModel(false), useSoilLayers(false), research_mode(false), perp_to_slope(false),
           out_heat(false), out_lw(false), out_sw(false), out_meteo(false), out_haz(false), out_mass(false), out_t(false),
           out_load(false), out_stab(false), out_canopy(false), out_soileb(false), r_in_n(false)
{
	//Defines how heights/depths of snow or/and soil temperatures are read in and output \n
	// Snowpack section
	cfg.getValue("CALCULATION_STEP_LENGTH", "Snowpack", calculation_step_length);
	cfg.getValue("CANOPY", "Snowpack", useCanopyModel);
	cfg.getValue("SNP_SOIL", "Snowpack", useSoilLayers);
	cfg.getValue("SW_MODE", "Snowpack", sw_mode);

	// Input section
	cfg.getValue("METEOPATH", "Input", inpath, IOUtils::nothrow);
	const string in_snowpath = cfg.get("SNOWPATH", "Input", IOUtils::nothrow);
	cfg.getValue("TIME_ZONE", "Input", time_zone);

	// Output section
	cfg.getValue("AVGSUM_TIME_SERIES", "Output", avgsum_time_series, IOUtils::nothrow);
	cfg.getValue("EXPERIMENT", "Output", experiment);
	cfg.getValue("HAZARD_STEPS_BETWEEN", "Output", hazard_steps_between);
	cfg.getValue("METEOPATH", "Output", outpath, IOUtils::nothrow);
	cfg.getValue("OUT_CANOPY", "Output", out_canopy);
	cfg.getValue("OUT_HAZ", "Output", out_haz);
	cfg.getValue("OUT_HEAT", "Output", out_heat);
	cfg.getValue("OUT_LOAD", "Output", out_load);
	cfg.getValue("OUT_LW", "Output", out_lw);
	cfg.getValue("OUT_MASS", "Output", out_mass);
	cfg.getValue("OUT_METEO", "Output", out_meteo);
	cfg.getValue("OUT_SOILEB", "Output", out_soileb);
	cfg.getValue("OUT_STAB", "Output", out_stab);
	cfg.getValue("OUT_SW", "Output", out_sw);
	cfg.getValue("OUT_T", "Output", out_t);
	cfg.getValue("HARDNESS_IN_NEWTON", "Output", r_in_n, IOUtils::nothrow);
	const string out_snowpath = cfg.get("SNOWPATH", "Output", IOUtils::nothrow);
	cfg.getValue("TS_DAYS_BETWEEN", "Output", ts_days_between);
	cfg.getValue("PROFILE_FORMAT", "Output", vecProfileFmt);
	cfg.getValue("AGGREGATE_PRF", "Output", aggregate_prf);

	// SnowpackAdvanced section
	cfg.getValue("HOAR_DENSITY_SURF", "SnowpackAdvanced", hoar_density_surf); // Density of SH at surface node (kg m-3)
	cfg.getValue("HOAR_MIN_SIZE_SURF", "SnowpackAdvanced", hoar_min_size_surf); // Minimum size to show SH on surface (mm)
	cfg.getValue("MIN_DEPTH_SUBSURF", "SnowpackAdvanced", min_depth_subsurf);
	cfg.getValue("PERP_TO_SLOPE", "SnowpackAdvanced", perp_to_slope);
	cfg.getValue("RESEARCH", "SnowpackAdvanced", research_mode);
	cfg.getValue("VARIANT", "SnowpackAdvanced", variant);

	i_snowpath = (in_snowpath.empty())? inpath : in_snowpath;
	o_snowpath = (out_snowpath.empty())? outpath : out_snowpath;
}

/**
 * @brief This routine checks if the specified snow cover data exists
 * @param i_snowfile file containing the initial state of the snowpack
 * @param stationID
 * @return true if the file exists
 */
bool AsciiIO::snowCoverExists(const std::string& i_snowfile, const std::string& /*stationID*/) const
{
	string snofilename = getFilenamePrefix(i_snowfile, i_snowpath, false);
	if (snofilename.rfind(".snoold") == string::npos) {
		snofilename += ".snoold";
	}

	return IOUtils::fileExists(snofilename);
}

/**
 * @brief This routine reads the status of the snow cover at program start
 * @version 10.02
 * @note reads the old-styled sno-file format
 * @param i_snowfile file containing the initial state of the snowpack
 * @param stationID
 * @param SSdata
 * @param Zdata
 */
void AsciiIO::readSnowCover(const std::string& i_snowfile, const std::string& stationID,
                            SN_SNOWSOIL_DATA& SSdata, ZwischenData& Zdata)
{
	string snofilename = getFilenamePrefix(i_snowfile, i_snowpath, false);
	if (snofilename.rfind(".snoold") == string::npos) {
		snofilename += ".snoold";
	}

	FILE *fin = fopen(snofilename.c_str(), "r");
	if (fin == NULL)
		throw IOException("Cannot open input profile "+snofilename, AT);

	// Header, Station Name and Julian Date
	char station_name[MAX_STRING_LENGTH];
	if (fscanf(fin, " %*s") != 0) {
		fclose(fin);
		throw InvalidFormatException("Can not read header of file "+snofilename, AT);
	}
	if (fscanf(fin, "\nStationName= %128s", station_name) != 1) {
		fclose(fin);
		throw InvalidFormatException("Can not read StationName in file "+snofilename, AT);
	}
	int YYYY, MM, DD, HH, MI, dum;
	if (fscanf(fin, "\nProfileDate= %4d %2d %2d %2d %2d", &YYYY, &MM, &DD, &HH, &MI) != 5) {
		fclose(fin);
		throw InvalidFormatException("Can not read ProfileDate in file "+snofilename, AT);
	}
	SSdata.profileDate = Date::rnd(Date(YYYY, MM, DD, HH, MI, time_zone), 1.);

	// Last checked calculated snow depth used for albedo control
	if (fscanf(fin, "\nHS_Last=%lf", &SSdata.HS_last) != 1) {
		fclose(fin);
		throw InvalidFormatException("Can not read HS_Last in file "+snofilename, AT);
	}
	double latitude, longitude, altitude;
	if (fscanf(fin, "\nLatitude=%lf", &latitude) != 1) {
		fclose(fin);
		throw InvalidFormatException("Can not read Latitude in file "+snofilename, AT);
	}
	if (fscanf(fin, "\nLongitude=%lf", &longitude) != 1) {
		fclose(fin);
		throw InvalidFormatException("Can not read Longitude in file "+snofilename, AT);
	}
	if (fscanf(fin, "\nAltitude=%lf", &altitude) != 1) {
		fclose(fin);
		throw InvalidFormatException("Can not read Altitude in file "+snofilename, AT);
	}
	double slope_angle, azi;
	if (fscanf(fin, "\nSlopeAngle=%lf", &slope_angle) != 1) {
		fclose(fin);
		throw InvalidFormatException("Can not read SlopeAngle in file "+snofilename, AT);
	}
	if (fscanf(fin, "\nSlopeAzi=%lf", &azi) != 1) {
		fclose(fin);
		throw InvalidFormatException("Can not read SlopeAzi in file "+snofilename, AT);
	}

	mio::Coords tmppos;
	tmppos.setLatLon(latitude, longitude, altitude);
	SSdata.meta.setStationData(tmppos, stationID, station_name);
	SSdata.meta.setSlope(slope_angle, azi);

	// Check consistency with radiation switch
	if ((sw_mode == "BOTH") && perp_to_slope && (SSdata.meta.getSlopeAngle() > Constants::min_slope_angle)) {
        fclose(fin);
		prn_msg(__FILE__, __LINE__, "wrn", Date(),
		        "You want to use measured albedo in a slope steeper than 3 deg  with PERP_TO_SLOPE set!");
		throw IOException("Do not generate Xdata from file "+snofilename, AT);
	}

	// Check consistency of nXLayerData
	if (fscanf(fin, "\nnSoilLayerData=%d", &dum) != 1) {
        fclose(fin);
		prn_msg(__FILE__, __LINE__, "err", Date(), "Missing 'nSoilLayerData'");
		throw InvalidFormatException("Cannot generate Xdata from file "+snofilename, AT);
	}
	if (dum < 0) {
	    fclose(fin);
		prn_msg(__FILE__, __LINE__, "err", Date(), "'nSoilLayerData' < 0 !!!");
		throw InvalidFormatException("Cannot generate Xdata from file "+snofilename, AT);
	} else if (useSoilLayers && (dum < 1)) {
	    fclose(fin);
		prn_msg(__FILE__, __LINE__, "err", Date(), "useSoilLayers set but 'nSoilLayerData' < 1 !!!");
		throw InvalidFormatException("Cannot generate Xdata from file "+snofilename, AT);
	} else if (!useSoilLayers && (dum > 0)) {
	    fclose(fin);
		prn_msg(__FILE__, __LINE__, "err", Date(), "useSoilLayers not set but 'nSoilLayerData' > 0 !!!");
		throw InvalidFormatException("Cannot generate Xdata from file "+snofilename, AT);
	}
	SSdata.nLayers = static_cast<size_t>(dum); //we checked that it is >0
	if (fscanf(fin, "\nnSnowLayerData=%d", &dum) != 1) {
	    fclose(fin);
		prn_msg(__FILE__, __LINE__, "err", Date(), "Missing 'nSnowLayerData'");
		throw InvalidFormatException("Cannot generate Xdata from file "+snofilename, AT);
	}
	if (dum < 0) {
	    fclose(fin);
		prn_msg(__FILE__, __LINE__, "err", Date(), "'nSnowLayerData' < 0  !!!");
		throw InvalidFormatException("Cannot generate Xdata from file "+snofilename, AT);
	}
	SSdata.nLayers += static_cast<size_t>(dum); //we checked that it is >0

	if (fscanf(fin, "\nSoilAlbedo=%lf", &SSdata.SoilAlb) != 1) {
        fclose(fin);
		prn_msg(__FILE__, __LINE__, "err", Date(), "Missing 'SoilAlbedo'");
		throw InvalidFormatException("Cannot generate Xdata from file "+snofilename, AT);
	}
	if (fscanf(fin, "\nBareSoil_z0=%lf", &SSdata.BareSoil_z0) != 1) {
	    fclose(fin);
		prn_msg(__FILE__, __LINE__, "err", Date(), "Missing 'BareSoil_z0'");
		throw InvalidFormatException("Cannot generate Xdata from file "+snofilename, AT);
	}
	if (SSdata.BareSoil_z0==0.) {
		prn_msg(__FILE__, __LINE__, "wrn", Date(), "'BareSoil_z0'=0 from %s, reset to 0.02", snowfile.c_str());
		SSdata.BareSoil_z0=0.02;
	}
	if (SSdata.HS_last > 0.05) {
		SSdata.Albedo = 0.9;
	} else {
		SSdata.Albedo = SSdata.SoilAlb;
	}

	if (fscanf(fin, "\nCanopyHeight=%lf",&SSdata.Canopy_Height) != 1) {
		fclose(fin);
		throw InvalidFormatException("Can not read CanopyHeight in file "+snofilename, AT);
	}
	if (fscanf(fin, "\nCanopyLeafAreaIndex=%lf",&SSdata.Canopy_LAI) != 1) {
		fclose(fin);
		throw InvalidFormatException("Can not read CanopyLeafAreaIndex in file "+snofilename, AT);
	}
	if (fscanf(fin, "\nCanopyDirectThroughfall=%lf",&SSdata.Canopy_Direct_Throughfall) != 1) {
		fclose(fin);
		throw InvalidFormatException("Can not read CanopyDirectThroughfall in file "+snofilename, AT);
	}

	if (fscanf(fin, "\nWindScalingFactor=%lf",&SSdata.WindScalingFactor) != 1) {
		fclose(fin);
		throw InvalidFormatException("Can not read WindScalingFactor in file "+snofilename, AT);
	}
	if (fscanf(fin, "\nErosionLevel=%d",&SSdata.ErosionLevel) != 1) {
		fclose(fin);
		throw InvalidFormatException("Can not read ErosionLevel in file "+snofilename, AT);
	}
	if (fscanf(fin, "\nTimeCountDeltaHS=%lf",&SSdata.TimeCountDeltaHS) != 1) {
		fclose(fin);
		throw InvalidFormatException("Can not read TimeCountDeltaHS in file "+snofilename, AT);
	}

	if (fscanf(fin,"\nYYYY") < 0) {
        fclose(fin);
		prn_msg(__FILE__, __LINE__, "err", Date(), "Failed reading layer header starting with 'YYYY'");
		throw InvalidFormatException("Cannot generate Xdata from file "+snofilename, AT);
	}
	if( fscanf(fin, "%*[^\n]") != 0) {
		fclose(fin);
		throw InvalidFormatException("Can not read header end in file "+snofilename, AT);
	}

	int nFields = 0;
	if (SSdata.nLayers > 0)
		SSdata.Ldata.resize(SSdata.nLayers, LayerData());
	for (size_t ll = 0; ll < SSdata.nLayers; ll++) {
		if ((nFields = fscanf(fin, " %d %d %d %d %d", &YYYY, &MM, &DD, &HH, &MI)) != 5) {
            fclose(fin);
			prn_msg(__FILE__, __LINE__, "err", Date(), "Failed reading date: read %d fields", nFields);
			throw InvalidFormatException("Cannot generate Xdata from file "+snofilename, AT);
		}
		SSdata.Ldata[ll].depositionDate = Date::rnd(Date(YYYY, MM, DD, HH, MI, time_zone), 1.);
		if (SSdata.Ldata[ll].depositionDate > SSdata.profileDate) {
		    fclose(fin);
			prn_msg(__FILE__, __LINE__, "err", Date(),
			        "Layer %u from bottom is younger (%f) than ProfileDate (%f) !!!",
			        ll+1, SSdata.Ldata[ll].depositionDate.getJulian(), SSdata.profileDate.getJulian());
			throw IOException("Cannot generate Xdata from file "+snofilename, AT);
		}
		if ((nFields = fscanf(fin, " %lf %lf %lf %lf %lf %lf",
		                      &SSdata.Ldata[ll].hl, &SSdata.Ldata[ll].tl, &SSdata.Ldata[ll].phiIce,
		                      &SSdata.Ldata[ll].phiWater, &SSdata.Ldata[ll].phiVoids, &SSdata.Ldata[ll].phiSoil)) != 6) {
            fclose(fin);
			prn_msg(__FILE__, __LINE__, "err", Date(), "Failed reading hl etc: read %d of 6 fields", nFields);
			throw InvalidFormatException("Cannot generate Xdata from file "+snofilename, AT);
		}
		if (SSdata.Ldata[ll].tl < 100.) {
			SSdata.Ldata[ll].tl = IOUtils::C_TO_K(SSdata.Ldata[ll].tl);
		}
		if ((nFields = fscanf(fin, "%lf %lf %lf", &SSdata.Ldata[ll].SoilRho, &SSdata.Ldata[ll].SoilK,
		                      &SSdata.Ldata[ll].SoilC)) != 3) {
            fclose(fin);
			prn_msg(__FILE__, __LINE__, "err", Date(), "Failed reading SoilRho etc: read %d of 3 fields", nFields);
			throw InvalidFormatException("Cannot generate Xdata from file "+snofilename, AT);
		}
		unsigned int ne_tmp;
		if ((nFields = fscanf(fin, "%lf %lf %lf %lf %hu %lf %u", &SSdata.Ldata[ll].rg, &SSdata.Ldata[ll].rb,
		                                 &SSdata.Ldata[ll].dd, &SSdata.Ldata[ll].sp, &SSdata.Ldata[ll].mk,
		                                 &SSdata.Ldata[ll].hr, &ne_tmp)) != 7) {
			fclose(fin);
			prn_msg(__FILE__, __LINE__, "err", Date(), "Failed reading rg etc: read %d of 7 fields", nFields);
			throw InvalidFormatException("Cannot generate Xdata from file "+snofilename, AT);
		}
		SSdata.Ldata[ll].ne = static_cast<size_t>(ne_tmp);
		if (SSdata.Ldata[ll].phiSoil==0. && (SSdata.Ldata[ll].rg<=0. || SSdata.Ldata[ll].rb<=0.)) { //Test only for snow layers
		    fclose(fin);
			std::stringstream ss;
			ss << "Invalid grain specification in layer " << ll+1 << " (from bottom) of file " << snofilename << ": ";
			ss << "grain radius = " << SSdata.Ldata[ll].rg << " bond radius = " << SSdata.Ldata[ll].rb;
			ss << " (they should be > 0).";
			throw InvalidArgumentException(ss.str(), AT);
		}
		if (SSdata.Ldata[ll].rg>0. && SSdata.Ldata[ll].rb >= SSdata.Ldata[ll].rg) {
			//HACK To avoid surprises in lwsn_ConcaveNeckRadius()
			SSdata.Ldata[ll].rb = Metamorphism::max_grain_bond_ratio * SSdata.Ldata[ll].rg;
			prn_msg(__FILE__, __LINE__, "wrn", Date(), "Layer %u from bottom: bond radius rb/rg larger than Metamorphism::max_grain_bond_ratio=%f (rb=%f mm, rg=%f mm)! Reset to Metamorphism::max_grain_bond_ratio",
			        ll+1, Metamorphism::max_grain_bond_ratio, SSdata.Ldata[ll].rb, SSdata.Ldata[ll].rg);
		}
		if ((nFields = fscanf(fin, "%lf %lf", &SSdata.Ldata[ll].CDot, &SSdata.Ldata[ll].metamo)) != 2) {
		    fclose(fin);
			prn_msg(__FILE__, __LINE__, "err", Date(), "Failed reading CDot etc: read %d of 2 fields", nFields);
			throw InvalidFormatException("Cannot generate Xdata from file "+snofilename, AT);
		}
		for (size_t ii = 0; ii < SnowStation::number_of_solutes; ii++) {
			if ((nFields = fscanf(fin," %lf %lf %lf %lf ",
			                      &SSdata.Ldata[ll].cIce[ii], &SSdata.Ldata[ll].cWater[ii],
			                      &SSdata.Ldata[ll].cVoids[ii], &SSdata.Ldata[ll].cSoil[ii])) != 4) {
                fclose(fin);
				prn_msg(__FILE__, __LINE__, "err", Date(),
				        "Failed reading impurity concentrations: read %d of 4 fields", nFields);
				throw InvalidFormatException("Cannot generate Xdata from file "+snofilename, AT);
			}
		}
	}

	// Read the hoar, drift, and snowfall hazard data info (Zdata, needed for flat field only)
	if( fscanf(fin,"%*s ") != 0) {
		fclose(fin);
		throw InvalidFormatException("Can not read spacing in file "+snofilename, AT);
	}
	for (size_t ii = 0; ii < 48; ii++) {
		if (fscanf(fin," %lf ", &Zdata.hoar24[ii]) != 1) {
            fclose(fin);
			prn_msg(__FILE__, __LINE__, "err", Date(), "While reading hoar data (48) !!!");
			throw InvalidFormatException("Cannot generate Xdata from file "+snofilename, AT);
		}
	}
	if( fscanf(fin,"%*s ") != 0) {
		fclose(fin);
		throw InvalidFormatException("Can not read spacing in file "+snofilename, AT);
	}
	for (size_t ii = 0; ii < 48; ii++) {
		if (fscanf(fin," %lf ", &Zdata.drift24[ii]) != 1) {
            fclose(fin);
			prn_msg(__FILE__, __LINE__, "err", Date(), "While reading drift data (48)  !!!");
			throw InvalidFormatException("Cannot generate Xdata from file "+snofilename, AT);
		}
	}
	if( fscanf(fin,"%*s ") != 0) {
		fclose(fin);
		throw InvalidFormatException("Can not read spacing in file "+snofilename, AT);
	}
	for (size_t ii = 0; ii < 144; ii++) {
		if (fscanf(fin," %lf ", &Zdata.hn3[ii]) != 1) {
            fclose(fin);
			prn_msg(__FILE__, __LINE__, "err", Date(), "While reading hn(3h) data (144) !!!");
			throw InvalidFormatException("While reading Zdata (hns3) !!!", AT);
		}
	}
	if( fscanf(fin,"%*s ") != 0) {
		fclose(fin);
		throw InvalidFormatException("Can not read spacing in file "+snofilename, AT);
	}
	for (size_t ii = 0; ii < 144; ii++) {
		if (fscanf(fin," %lf ", &Zdata.hn24[ii]) != 1) {
            fclose(fin);
			prn_msg(__FILE__, __LINE__, "err", Date(), "While reading hn(24h) data (144)  !!!");
			throw InvalidFormatException("Cannot generate Xdata from file "+snofilename, AT);
		}
	}

	SSdata.nN = 1;
	SSdata.Height = 0.;
	for (size_t ll = 0; ll < SSdata.nLayers; ll++) {
		SSdata.nN    += SSdata.Ldata[ll].ne;
		SSdata.Height += SSdata.Ldata[ll].hl;
	}

	fclose(fin);
}

/**
 * @brief This routine writes the status of the snow cover at program termination and at specified backup times
 * @note original SNOWPACK format (*.snoold)
 * @version 11.02
 * @param date current
 * @param Xdata
 * @param Zdata
 * @param forbackup dump Xdata on the go
 */
void AsciiIO::writeSnowCover(const mio::Date& date, const SnowStation& Xdata,
                             const ZwischenData& Zdata, const bool& forbackup)
{
	string snofilename = getFilenamePrefix(Xdata.meta.getStationID().c_str(), o_snowpath) + ".snoold";
	if (forbackup){
		stringstream ss;
		ss << (int)(date.getJulian() + 0.5);
		snofilename += ss.str();
	}

	const vector<ElementData>& EMS = Xdata.Edata;
	std::ofstream fout;
	fout.open(snofilename.c_str(), std::ios::out);
	if (fout.fail()) {
		prn_msg(__FILE__, __LINE__, "err", date,"Cannot open profile OUTPUT file: %s", snofilename.c_str());
		throw FileAccessException("Cannot dump final Xdata to file "+snofilename, AT);
	}

	// Header, Station Name and Julian Day
	fout << fixed;
	fout << "[SNOWPACK_INITIALIZATION]\n";
	fout << "StationName= " << Xdata.meta.getStationName() << "\n";

	int yyyy,mm,dd,hh,mi;
	date.getDate(yyyy,mm,dd,hh,mi);
	fout << "ProfileDate= " << setfill('0') << setw(4) << yyyy << " " << setw(2) << mm << " " << setw(2) << dd << " " << setw(2) << hh << " " << setw(2) << mi << "\n";

	// Last checked calculated snow depth used for albedo control of next run
	fout << "HS_Last= " << Xdata.cH - Xdata.Ground << "\n";

	// Latitude, Longitude, Altitude, Slope Angle, Slope Azimut
	fout << "Latitude= " << fixed << std::setw(11) << std::setprecision(8) << Xdata.meta.position.getLat() << "\n";
	fout << "Longitude= "<< fixed << std::setw(11) << std::setprecision(8) << Xdata.meta.position.getLon() << "\n";
	fout << "Altitude= " << fixed << setprecision(0) <<  Xdata.meta.position.getAltitude() << "\n";
	fout << "SlopeAngle= " << fixed << setprecision(2) << Xdata.meta.getSlopeAngle() << "\n";
	fout << "SlopeAzi= " << fixed << setprecision(2) << Xdata.meta.getAzimuth() << "\n";

	// Number of Soil Layer Data; in case of no soil used to store the erosion level
	fout << "nSoilLayerData= " << Xdata.SoilNode << "\n";
	// Number of Snow Layer Data
	fout << "nSnowLayerData= " << Xdata.getNumberOfElements() - Xdata.SoilNode << "\n";

	// Ground Characteristics (introduced June 2006)
	fout << "SoilAlbedo= " << setprecision(2) << Xdata.SoilAlb << "\n";
	fout << "BareSoil_z0= " << setprecision(3) << Xdata.BareSoil_z0 << "\n";
	// Canopy Characteristics
	fout << "CanopyHeight= " << setprecision(2) << Xdata.Cdata.height << "\n";
	fout << "CanopyLeafAreaIndex= " << setprecision(6) << Xdata.Cdata.lai << "\n";
	fout << "CanopyDirectThroughfall= " << setprecision(2) << Xdata.Cdata.direct_throughfall << "\n";
	// Additional parameters
	fout << "WindScalingFactor= " << Xdata.WindScalingFactor << "\n";
	fout << "ErosionLevel= " << Xdata.ErosionLevel << "\n";
	fout << "TimeCountDeltaHS= " << Xdata.TimeCountDeltaHS << "\n";

	// Layer Data
	fout << "YYYY MM DD HH MI Layer_Thick           T  Vol_Frac_I  Vol_Frac_W  Vol_Frac_V";
	fout << "  Vol_Frac_S    Rho_S Conduc_S HeatCapac_S         rg        rb        dd        sp";
	fout << "    mk    mass_hoar  ne           CDot         metamo";
	for (size_t ii = 0; ii < Xdata.number_of_solutes; ii++) {
		fout << "             cIce            cWater              cAir             cSoil";
	}
	fout << "\n";
	const size_t nrElems = Xdata.getNumberOfElements();
	for (size_t e = 0; e < nrElems; e++) {
		int YYYY, MM, DD, HH, Min;
		EMS[e].depositionDate.getDate(YYYY, MM, DD, HH, Min);

		fout << noshowpoint << noshowpos << setfill('0');
		fout << setw(4) << YYYY << " " << setw(2) << MM << " " << setw(2) << DD << " " << setw(2) << HH << " " << setw(2) << Min << " ";

		fout << setfill(' ') << showpoint << showpos;
		fout << setw(11) << setprecision(6) << EMS[e].L << " " << Xdata.Ndata[e+1].T << " " << setw(19) << setprecision(14) << EMS[e].theta[ICE] << " " << EMS[e].theta[WATER] << " " << EMS[e].theta[AIR];
		fout << setw(19) << setprecision(14) << EMS[e].theta[SOIL] << " " << setw(8) << setprecision(1) << EMS[e].soil[SOIL_RHO] << " " << EMS[e].soil[SOIL_K] << " " << setw(11) << setprecision(1) << EMS[e].soil[SOIL_C] << " " << setw(10) << setprecision(6) << EMS[e].rg << " " << setw(9) << setprecision(6) << EMS[e].rb << " " << EMS[e].dd << " " << EMS[e].sp << " " << setw(6) << EMS[e].mk << " " << setw(12) << setprecision(6) << Xdata.Ndata[e+1].hoar << "    1";
		fout << " " << setw(14) << setprecision(6) << EMS[e].CDot << " " << EMS[e].metamo;

		for (size_t ii = 0; ii < Xdata.number_of_solutes; ii++) {
			fout << " " << setw(16) << setprecision(6) << EMS[e].conc(ICE,ii) << " " << setw(17) << setprecision(6) << EMS[e].conc(WATER,ii) << " " << EMS[e].conc(AIR,ii) << " " << EMS[e].conc(SOIL,ii);
		}
		fout << "\n";
	}

	fout << setfill(' ') << showpoint << showpos << setw(10) << setprecision(6);
	// Print out the hoar hazard data info, contained in Zdata (needed for flat field only)
	fout << "SurfaceHoarIndex\n";
	for (size_t ii = 0; ii < 48; ii++) {
		fout << " " << Zdata.hoar24[ii] << " ";
	}
	// Print out the drift hazard data info
	fout << "\nDriftIndex\n";
	for (size_t ii = 0; ii < 48; ii++) {
		fout << " " << Zdata.drift24[ii] << " ";
	}
	// Print out the 3 hour new snowfall hazard data info
	fout << "\nThreeHourNewSnow\n";
	for (size_t ii = 0; ii < 144; ii++) {
		fout << " " << Zdata.hn3[ii] << " ";
	}
	// Print out the 24 hour new snowfall hazard data info
	fout << "\nTwentyFourHourNewSnow\n";
	for (size_t ii = 0; ii < 144; ii++) {
		fout << " " << Zdata.hn24[ii] << " ";
	}
	fout << "\nEnd";

	fout.close();
}

// complete filename_prefix
std::string AsciiIO::getFilenamePrefix(const std::string& fnam, const std::string& path, const bool addexp) const
{
	//TODO: read only once (in constructor)
	const string filename_prefix = path + "/" + fnam;

	if (addexp && (experiment != "NO_EXP")) //NOTE usually, experiment == NO_EXP in operational mode
		return filename_prefix + "_" + experiment;

	return filename_prefix;
}

/**
 * @brief Write the Snow Profile Results, snow depth being taken VERTICALLY
 * Prepare Output File for JAVA visualization (SNOWPACK format, *.pro)
 * @note Parameters marked by an asterisk are available in RESEARCH visualisation only!
 * @version 12.04
 * @param i_date the current date
 * @param Xdata
 */
void AsciiIO::writeProfile(const mio::Date& i_date, const SnowStation& Xdata)
{
	for (size_t ii=0; ii<vecProfileFmt.size(); ii++) {
		if (vecProfileFmt[ii] == "PRO") {
			writeProfilePro(i_date, Xdata, aggregate_prf);
		} else if (vecProfileFmt[ii] == "PRF") {
			writeProfilePrf(i_date, Xdata, aggregate_prf);
		} else if (vecProfileFmt[ii] == "IMIS") {
			;
		} else {
			throw InvalidArgumentException("Key PROFILE_FORMAT in section [Output] takes only PRO, PRF or IMIS formats", AT);
		}
	}
}

void AsciiIO::writeProfilePro(const mio::Date& i_date, const SnowStation& Xdata, const bool& aggregate)
{
//TODO: optimize this method. For high-res outputs, we spend more than 50% of the time in this method...
	const string filename = getFilenamePrefix(Xdata.meta.getStationID(), outpath) + ".pro";

	//Check whether file exists, if so check whether data can be appended
	//or file needs to be deleted
	if (IOUtils::fileExists(filename)) {
		const bool append = appendFile(filename, i_date, "pro");
		if (!append && remove(filename.c_str()) != 0)
			prn_msg(__FILE__, __LINE__, "msg-", Date(), "Could not work on file %s", filename.c_str());
	}

	if (!checkHeader(Xdata, filename, "pro", "[STATION_PARAMETERS]")) {
		prn_msg(__FILE__, __LINE__, "err", i_date,"Checking header in file %s", filename.c_str());
		throw IOException("Cannot dump profiles in " + filename, AT);
	}

	std::ofstream fout;
	fout.open(filename.c_str(),  std::ios::out | std::ofstream::app);
	if (fout.fail()) {
		prn_msg(__FILE__, __LINE__, "err", i_date,
			   "Cannot open profile series file: %s", filename.c_str());
		throw IOException("Cannot dump profiles in " + filename + "for visualisation", AT);
	}

	const double cos_sl = Xdata.cos_sl;
	const vector<ElementData>& EMS = Xdata.Edata;
	const vector<NodeData>& NDS = Xdata.Ndata;
	const size_t nN = Xdata.getNumberOfNodes();
	const size_t nE = nN-1;
	const size_t nz = (useSoilLayers)? nN : nE;
	const size_t SoilNode = Xdata.SoilNode;
	const bool no_snow = (nE == SoilNode);

	fout << "\n0500," << i_date.toString(Date::DIN);

	// Full profile, labels 0nnn (element properties)
	// 0501: height [> 0: top, < 0: bottom of elem.] (cm)
	if(nE==0) {
		fout << "\n0501,1,0";
		fout.close();
		return;
	} else {
		fout << "\n0501," << nz;
	}
	for (size_t n = nN-nz; n < nN; n++)
		fout << "," << std::fixed << std::setprecision(2) << M_TO_CM((NDS[n].z+NDS[n].u - NDS[SoilNode].z)/cos_sl);
	// 0502: element density (kg m-3)
	fout << "\n0502," << nE;
	for (size_t e = 0; e < nE; e++)
		fout << "," << std::fixed << std::setprecision(1) << EMS[e].Rho;
	// 0503: element temperature (degC)
	fout << "\n0503," << nE;
	for (size_t e = 0; e < nE; e++)
		fout << "," << std::fixed << std::setprecision(2) << IOUtils::K_TO_C(EMS[e].Te);
	// 0506: liquid water content by volume (%)
	fout << "\n0506," << nE;
	for (size_t e = 0; e < nE; e++)
		fout << "," << std::fixed << std::setprecision(1) << 100.*EMS[e].theta[WATER];
	// 0508: snow dendricity (1)
	if (no_snow) {
		fout << "\n0508,1,0";
	} else {
		fout << "\n0508," << nE-SoilNode;
		for (size_t e = SoilNode; e < nE; e++)
			fout << "," << std::fixed << std::setprecision(2) << EMS[e].dd;
	}
	// 0509: snow sphericity (1)
	if (no_snow) {
		fout << "\n0509,1,0";
	} else {
		fout << "\n0509," << nE-SoilNode;
		for (size_t e = SoilNode; e < nE; e++)
			fout << "," << std::fixed << std::setprecision(2) << EMS[e].sp;
	}
	// 0510: snow coordination number (1)
	if (no_snow) {
		fout << "\n0510,1,0";
	} else {
		fout << "\n0510," << nE-SoilNode;
		for (size_t e = SoilNode; e < nE; e++)
			fout << "," << std::fixed << std::setprecision(1) << EMS[e].N3;
	}
	// 0511: snow bond size (mm)
	if (no_snow) {
		fout << "\n0511,1,0";
	} else {
		fout << "\n0511," << nE-SoilNode;
		for (size_t e = SoilNode; e < nE; e++)
			fout << "," << std::fixed << std::setprecision(2) << 2.*EMS[e].rb;
	}
	// 0512: snow grain size (mm)
	if (no_snow) {
		fout << "\n0512,1,0";
	} else {
		fout << "\n0512," << nE-SoilNode;
		for (size_t e = SoilNode; e < nE; e++)
			fout << "," << std::fixed << std::setprecision(2) << 2.*EMS[e].rg;
	}
	// 0513: snow grain type (Swiss code F1F2F3), dumps either 1,0 or 1,660 if no snow on the ground!
	fout << "\n0513," << nE+1-SoilNode;
	for (size_t e = SoilNode; e < nE; e++)
		fout << "," << std::fixed << std::setfill ('0') << std::setw (3) << EMS[e].type;
	// surface hoar at surface? (depending on boundary conditions)
	if (M_TO_MM(NDS[nN-1].hoar/hoar_density_surf) > hoar_min_size_surf) {
		fout << ",660";
		// 0514: grain type, grain size (mm), and density (kg m-3) of SH at surface
		fout << "\n0514,3";
		fout << ",660," << std::fixed << std::setprecision(1) << M_TO_MM(NDS[nN-1].hoar/hoar_density_surf);
		fout << "," << std::fixed << std::setprecision(0) << hoar_density_surf;
	} else {
		fout << ",0";
		fout << "\n0514,3,-999,-999.0,-999.0";
	}
	// 0515: ice volume fraction (%)
	fout << "\n0515," << nE;
	for (size_t e = 0; e < nE; e++)
		fout << "," << std::fixed << std::setprecision(0) << 100.*EMS[e].theta[ICE];
	// 0516: air volume fraction (%)
	fout << "\n0516," << nE;
	for (size_t e = 0; e < nE; e++)
		fout << "," << std::fixed << std::setprecision(0) << 100.*EMS[e].theta[AIR];
	// 0517: stress (kPa)
	fout << "\n0517," << nE;
	for (size_t e = 0; e < nE; e++)
		fout << "," << std::scientific << std::setprecision(3) << 1.e-3*EMS[e].C;
	// 0518: viscosity (GPa s)
	fout << "\n0518," << nE;
	for (size_t e = 0; e < nE; e++)
		fout << "," << std::scientific << std::setprecision(3) << 1.e-9*EMS[e].k[SETTLEMENT];
<<<<<<< HEAD
	// *519: preferential water volume fraction (%)
	fout << "\n0519," << nE;
	for (size_t e = 0; e < nE; e++) {
		const double pref_flowarea=exp(0.09904-3.557*EMS[e].ogs);	// Area involved in preferential flow in the current layer (fraction between 0 and 1)
		fout << "," << std::fixed << std::setprecision(0) <<100.*EMS[e].theta[WATER_PREF]/pref_flowarea;
	}
	// *520: temperature gradient (K m-1)
=======
	// 0519: soil volume fraction (%)
	fout << "\n0519," << nE;
	for (size_t e = 0; e < nE; e++)
		fout << "," << std::fixed << std::setprecision(0) <<100.*EMS[e].theta[SOIL];
	// 0520: temperature gradient (K m-1)
>>>>>>> 03627116
	fout << "\n0520," << nE;
	for (size_t e = 0; e < nE; e++)
		fout << "," << std::scientific << std::setprecision(3) << EMS[e].gradT;
	// 0521: thermal conductivity (W K-1 m-1)
	fout << "\n0521," << nE;
	for (size_t e = 0; e < nE; e++)
		fout << "," << std::scientific << std::setprecision(3) << EMS[e].k[TEMPERATURE];
	// 0522: snow absorbed shortwave radiation (W m-2)
	if (no_snow) {
		fout << "\n0522,1,0";
	} else {
		fout << "\n0522," << nE-SoilNode;
		for (size_t e = SoilNode; e < nE; e++)
			fout << "," << std::fixed << std::setprecision(1) << EMS[e].sw_abs;
	}
	// 0523: snow viscous deformation rate (1.e-6 s-1)
	if (no_snow) {
		fout << "\n0523,1,0";
	} else {
		fout << "\n0523," << nE-SoilNode;
		for (size_t e = SoilNode; e < nE; e++)
			fout << "," << std::fixed << std::setprecision(1) << 1.e6*EMS[e].EvDot;
	}
	// 0530: position (cm) and minimum stability indices
	fout << "\n0530,8";
	fout << "," << std::fixed << +Xdata.S_class1 << "," << +Xdata.S_class2; //force printing type char as numerica value
	fout << "," <<  std::setprecision(1) << M_TO_CM(Xdata.z_S_d/cos_sl) << "," << std::setprecision(2) << Xdata.S_d;
	fout << "," << std::fixed << std::setprecision(1) << M_TO_CM(Xdata.z_S_n/cos_sl) << "," << std::setprecision(2) <<  Xdata.S_n;
	fout << "," << std::setprecision(1) << M_TO_CM(Xdata.z_S_s/cos_sl) << "," << std::fixed << std::setprecision(2) << Xdata.S_s;
	// 0531: deformation rate stability index Sdef
	if (no_snow) {
		fout << "\n0531,1,0";
	} else {
		fout << "\n0531," << nE-SoilNode;
		for (size_t e = SoilNode; e < nE; e++)
			fout << "," << std::fixed << std::setprecision(2) << EMS[e].S_dr;
	}
	// 0532: natural stability index Sn38
	if (no_snow) {
		fout << "\n0532,1,0";
	} else {
		fout << "\n0532," << nE-SoilNode;
		for (size_t e = SoilNode;  e < nE; e++)
			fout << "," << std::fixed << std::setprecision(2) << NDS[e+1].S_n;
	}
	// 0533: stability index Sk38
	if (no_snow) {
		fout << "\n0533,1,0";
	} else {
		fout << "\n0533," << nE-SoilNode;
		for (size_t e = SoilNode; e < nE; e++)
			fout << "," << std::fixed << std::setprecision(2) << NDS[e+1].S_s;
	}
	// 0534: hand hardness ...
	if (no_snow) {
		fout << "\n0534,1,0";
	} else {
		fout << "\n0534," << nE-SoilNode;
		if (r_in_n) { // ... either converted to newtons according to the ICSSG 2009
			for (size_t e = SoilNode; e < nE; e++)
				fout << "," << std::fixed << std::setprecision(1) << -1.*(19.3*pow(EMS[e].hard, 2.4));
		} else { // ... or in index steps (1)
			for (size_t e = SoilNode; e < nE; e++)
				fout << "," << std::fixed << std::setprecision(1) << -EMS[e].hard;
		}
	}
	// 0535: optical equivalent grain size OGS (mm)
	if (no_snow) {
		fout << "\n0535,1,0";
	} else {
		fout << "\n0535," << nE-SoilNode;
		for (size_t e = SoilNode; e < nE; e++)
			fout << "," << std::fixed << std::setprecision(2) << EMS[e].ogs;
	}
	if (variant == "CALIBRATION")
		writeProfileProAddCalibration(Xdata, fout);
	else
		writeProfileProAddDefault(Xdata, fout);

	// Full profile, labels 1nnn (node properties)
	// 1501 Node position [> 0: upper, < 0: lower] (cm)
	fout << "\n1501," << nN;
	for (size_t n = 0; n < nN; n++)
		fout << "," << std::fixed << std::setprecision(2) << M_TO_CM((NDS[n].z+NDS[n].u - NDS[SoilNode].z)/cos_sl);
	// 1504: node temperature (degC)
	fout << "\n1504," << nN;
	for (size_t n = 0; n < nN; n++)
		fout << "," << std::fixed << std::setprecision(2) << IOUtils::K_TO_C(NDS[n].T);
	// 1532: natural stability index Sn38
	if (no_snow) {
		fout << "\n1532,-999.";
	} else {
		fout << "\n1532," << nN-SoilNode << ",-999.";
		for (size_t n = SoilNode+1;  n < nN-1; n++)
			fout << "," << std::fixed << std::setprecision(2) << NDS[n].S_n;
		fout << ",-999.";
	}
	// 1533: stability index Sk38
	if (no_snow) {
		fout << "\n1533,-999";
	} else {
		fout << "\n1533," << nN-SoilNode << ",-999.";
		for (size_t n = SoilNode+1;  n < nN-1; n++)
			fout << "," << std::fixed << std::setprecision(2) << NDS[n].S_s;
			fout << ",-999.";
	}
	// 1604: ssi index
	if (no_snow) {
		fout << "\n1604,-999";
	} else {
		fout << "\n1604," << nN-SoilNode << ",-999.";
		for (size_t n = SoilNode+1;  n < nN-1; n++)
			fout << "," << std::fixed << std::setprecision(2) << NDS[n].ssi;
			fout << ",-999.";
	}

	if (aggregate) {
		SnowStation Xdata_aggr(Xdata);
		// First Run - aggregate similar layers; see Aggregate.cc:252
		Xdata_aggr.combineElements(SnowStation::number_top_elements, false, 2);
		// Second Run - aggregate remaining very thin layers; see Aggregate.cc:275
		Xdata_aggr.combineElements(SnowStation::number_top_elements, false, 3);

		const vector<ElementData>& aEMS = Xdata_aggr.Edata;
		const vector<NodeData>& aNDS = Xdata_aggr.Ndata;
		size_t anN = Xdata_aggr.getNumberOfNodes();
		size_t anE = anN-1;
		const size_t anz = (useSoilLayers)? anN : anE;

		// Aggregated profile, labels 2nnn (element properties)
		// 2501: height [> 0: top, < 0: bottom of elem.] (cm)
		fout << "\n2501," << anz;
		for (size_t n = anN-anz; n < anN; n++)
		fout << "," << std::fixed << std::setprecision(2) << M_TO_CM((aNDS[n].z+aNDS[n].u - aNDS[SoilNode].z)/cos_sl);
		// 2502: element density (kg m-3)
		fout << "\n2502," << anE;
		for (size_t e = 0; e < anE; e++)
			fout << "," << std::fixed << std::setprecision(1) << aEMS[e].Rho;
		// 2503: element temperature (degC)
		fout << "\n2503," << anE;
		for (size_t e = 0; e < anE; e++)
			fout << "," << std::fixed << std::setprecision(2) << IOUtils::K_TO_C(aEMS[e].Te);
		// 2506: liquid water content by volume (%)
		fout << "\n2506," << anE;
		for (size_t e = 0; e < anE; e++)
			fout << "," << std::fixed << std::setprecision(1) << 100.*aEMS[e].theta[WATER];
		// 2508: snow dendricity (1)
		if (no_snow) {
			fout << "\n2508,1,0";
		} else {
			fout << "\n2508," << anE-SoilNode;
			for (size_t e = SoilNode; e < anE; e++)
				fout << "," << std::fixed << std::setprecision(2) << aEMS[e].dd;
		}
		// 2509: snow sphericity (1)
		if (no_snow) {
			fout << "\n2509,1,0";
		} else {
			fout << "\n2509," << anE-SoilNode;
			for (size_t e = SoilNode; e < anE; e++)
				fout << "," << std::fixed << std::setprecision(2) << aEMS[e].sp;
		}
		// 2512: snow grain size (mm)
		if (no_snow) {
			fout << "\n2512,1,0";
		} else {
			fout << "\n2512," << anE-SoilNode;
			for (size_t e = SoilNode; e < anE; e++)
				fout << "," << std::fixed << std::setprecision(2) << 2.*aEMS[e].rg;
		}
		// 2513: snow grain type (Swiss code F1F2F3), dumps either 1,0 or 1,660 if no snow on the ground!
		fout << "\n2513," << anE+1-SoilNode;
		for (size_t e = SoilNode; e < anE; e++)
			fout << "," << std::fixed << std::setfill ('0') << std::setw (3) << aEMS[e].type;
		// surface hoar at surface? (depending on boundary conditions)
		if (M_TO_MM(NDS[nN-1].hoar/hoar_density_surf) > hoar_min_size_surf) {
			fout << ",660";
			// 2514: grain type, grain size (mm), and density (kg m-3) of SH at surface
			fout << "\n2514,3";
			fout << ",660," << std::fixed << std::setprecision(1) << M_TO_MM(NDS[nN-1].hoar/hoar_density_surf);
			fout << "," << std::fixed << std::setprecision(0) << hoar_density_surf;
		} else {
			fout << ",0";
			fout << "\n2514,3,-999,-999.0,-999.0";
		}
		// 2530: position (cm) and minimum stability indices
		fout << "\n2530,8";
		fout << "," << std::fixed << +Xdata_aggr.S_class1 << "," << +Xdata_aggr.S_class2; //force printing type char as numerica value
		fout << "," <<  std::setprecision(1) << M_TO_CM(Xdata_aggr.z_S_d/cos_sl) << "," << std::setprecision(2) << Xdata_aggr.S_d;
		fout << "," << std::fixed << std::setprecision(1) << M_TO_CM(Xdata_aggr.z_S_n/cos_sl) << "," << std::setprecision(2) <<  Xdata_aggr.S_n;
		fout << "," << std::setprecision(1) << M_TO_CM(Xdata_aggr.z_S_s/cos_sl) << "," << std::fixed << std::setprecision(2) << Xdata_aggr.S_s;
		// 2531: deformation rate stability index Sdef
		if (no_snow) {
			fout << "\n2531,1,0";
		} else {
			fout << "\n2531," << anE-SoilNode;
			for (size_t e = SoilNode; e < anE; e++)
				fout << "," << std::fixed << std::setprecision(2) << aEMS[e].S_dr;
		}
		//  2534: hand hardness ...
		if (no_snow) {
			fout << "\n2534,1,0";
		} else {
			fout << "\n2534," << anE-SoilNode;
			if (r_in_n) { // ... either converted to newtons according to the ICSSG 2009
				for (size_t e = SoilNode; e < anE; e++)
					fout << "," << std::fixed << std::setprecision(1) << -1.*(19.3*pow(aEMS[e].hard, 2.4));
			} else { // ... or in index steps (1)
				for (size_t e = SoilNode; e < anE; e++)
					fout << "," << std::fixed << std::setprecision(1) << -aEMS[e].hard;
			}
		}
		// 2535: optical equivalent grain size OGS (mm)
		if (no_snow) {
			fout << "\n2535,1,0";
		} else {
			fout << "\n2535," << anE-SoilNode;
			for (size_t e = SoilNode; e < anE; e++)
				fout << "," << std::fixed << std::setprecision(2) << aEMS[e].ogs;
		}

		// Aggregated profile, labels 3nnn (node properties)
		// 3501 Node position [> 0: upper, < 0: lower] (cm)
		fout << "\n3501," << anN;
		for (size_t n = 0; n < anN; n++)
			fout << "," << std::fixed << std::setprecision(2) << M_TO_CM((aNDS[n].z+aNDS[n].u - aNDS[SoilNode].z)/cos_sl);
		// 3504: node temperature (degC)
		fout << "\n3504," << anN;
		for (size_t n = 0; n < anN; n++)
			fout << "," << std::fixed << std::setprecision(2) << IOUtils::K_TO_C(aNDS[n].T);
		// 3532: natural stability index Sn38
		if (no_snow) {
			fout << "\n3532,-999.";
		} else {
			fout << "\n3532," << anN-SoilNode;
			for (size_t n = SoilNode+1; n < anN-1; n++)
				fout << "," << std::fixed << std::setprecision(2) << aNDS[n].S_n;
				fout << ",-999.";
		}
		// 3533: stability index Sk38
		if (no_snow) {
			fout << "\n3533,-999.";
		} else {
			fout << "\n3533," << anN-SoilNode;
			for (size_t n = SoilNode+1; n < anN-1; n++)
				fout << "," << std::fixed << std::setprecision(2) << aNDS[n].S_s;
				fout << ",-999.";
		}
		// 3604: ssi index
		if (no_snow) {
			fout << "\n3604,-999.";
		} else {
			fout << "\n3604," << anN-SoilNode;
			for (size_t n = SoilNode+1; n < anN-1; n++)
				fout << "," << std::fixed << std::setprecision(2) << aNDS[n].ssi;
				fout << ",-999.";
		}
	} //end aggregated profile

	fout.close();
}

/**
 * @brief Default: dump special profiles to *.pro output file
 * @author Charles Fierz
 * @version 10.04
 * @param Xdata
 * @param *fout Output file
 */
void AsciiIO::writeProfileProAddDefault(const SnowStation& Xdata, std::ofstream &fout)
{
	const size_t nE = Xdata.getNumberOfElements();
	const vector<ElementData>& EMS = Xdata.Edata;
	const vector<NodeData>& NDS = Xdata.Ndata;

	if (out_load) {
		// 06nn: e.g. solute concentration
		for (size_t jj = 2; jj < N_COMPONENTS-1; jj++) {
			for (size_t ii = 0; ii < Xdata.number_of_solutes; ii++) {
				fout << "\n06" << std::fixed << std::setfill('0') << std::setw(2) << 10*jj + ii << "," << nE-Xdata.SoilNode;
				for (size_t e = Xdata.SoilNode; e < nE; e++) {
					fout << "," << std::fixed << std::setprecision(1) << EMS[e].conc(ii,jj);
				}
			}
		}
	} else if (nE > Xdata.SoilNode) { // snow on the ground
		// 0600-profile specials
		// 0601: snow shear strength (kPa)
		fout << "\n0601," << nE-Xdata.SoilNode;
		for (size_t e = Xdata.SoilNode; e < nE; e++)
			fout << "," << std::fixed << std::setprecision(2) << EMS[e].s_strength;
		// 0602: grain size difference (mm)
		fout << "\n0602," << nE-Xdata.SoilNode;
		for (size_t e = Xdata.SoilNode; e < nE-1; e++)
			fout << "," << std::fixed << std::setprecision(2) << 2.*fabs(EMS[e].rg - EMS[e+1].rg);
		fout << ",0.";
		// 0603: hardness difference (1)
		fout << "\n0603," << nE-Xdata.SoilNode;
		for (size_t e = Xdata.SoilNode; e < nE-1; e++)
			fout << "," << std::fixed << std::setprecision(2) << fabs(EMS[e].hard - EMS[e+1].hard);
		fout << ",0.";
		// 0604: structural stability index SSI
		fout << "\n0604," << nE-Xdata.SoilNode;
		for (size_t e = Xdata.SoilNode; e < nE; e++)
			fout << "," << std::fixed << std::setprecision(2) << NDS[e+1].ssi;
		// 0605: inverse texture index ITI (Mg m-4)
		fout << "\n0605," << nE-Xdata.SoilNode;
		for (size_t e = Xdata.SoilNode; e < nE; e++) {
			if (EMS[e].dd < 0.005)
				fout << "," << std::fixed << std::setprecision(1) << -1.*EMS[e].Rho/(2.*MM_TO_M(EMS[e].rg));
			else
				fout << "," << std::fixed << std::setprecision(1) << 0.;
		}
	} else {
		for (size_t jj = 1; jj < 6; jj++) {
			fout << "\n060" << jj << ",1,0";
		}
	}
}

/**
 * @brief Calibration: dump special profiles to *.pro output file
 * @author Charles Fierz
 * @version 10.04
 * @param Xdata
 * @param *fout Output file
 */
void AsciiIO::writeProfileProAddCalibration(const SnowStation& Xdata, std::ofstream &fout)
{
	const size_t nE = Xdata.getNumberOfElements();
	const vector<ElementData>& EMS = Xdata.Edata;
	const vector<NodeData>& NDS = Xdata.Ndata;
	if (nE > Xdata.SoilNode) { // snow on the ground
		// 0600-profile specials
		// 0601: snow shear strength (kPa)
		fout << "\n0601," << nE-Xdata.SoilNode;
		for (size_t e = Xdata.SoilNode; e < nE; e++)
			fout << "," << std::fixed << std::setprecision(2) << EMS[e].s_strength;
		// 0602: grain size difference (mm)
		fout << "\n0602," << nE-Xdata.SoilNode;
		for (size_t e = Xdata.SoilNode; e < nE-1; e++)
			fout << "," << std::fixed << std::setprecision(2) << 2.*fabs(EMS[e].rg - EMS[e+1].rg);
		fout << ",0.";
		// 0603: hardness difference (1)
		fout << "\n0603," << nE-Xdata.SoilNode;
		for (size_t e = Xdata.SoilNode; e < nE-1; e++)
			fout << "," << std::fixed << std::setprecision(2) << fabs(EMS[e].hard - EMS[e+1].hard);
		fout << ",0.";
		// 0604: structural stability index SSI
		fout << "\n0604," << nE-Xdata.SoilNode;
		for (size_t e = Xdata.SoilNode; e < nE; e++)
			fout << "," << std::fixed << std::setprecision(2) << NDS[e+1].ssi;
		// 0605: inverse texture index ITI (Mg m-4)
		fout << "\n0605," << nE-Xdata.SoilNode;
		for (size_t e = Xdata.SoilNode; e < nE; e++) {
			if (EMS[e].dd < 0.005)
				fout << "," << std::fixed << std::setprecision(1) << -1.*EMS[e].Rho/(2.*MM_TO_M(EMS[e].rg));
			else
				fout << "," << std::fixed << std::setprecision(1) << 0.;
		}

		// 700-profile specials for settling comparison
		// 0701: SNOWPACK: settling rate due to metamorphism (sig0) (% h-1)
		fout << "\n0701," << nE-Xdata.SoilNode;
		for (size_t e=Xdata.SoilNode; e<nE; e++)
			fout << "," << std::fixed << std::setprecision(2) << -100.*H_TO_S(NDS[e].f);
		// 0702: SNOWPACK: reaction to overload (% h-1) //ratio -Sig0 to load EMS[e].C (1)
		fout << "\n0702," << nE-Xdata.SoilNode;
		for(size_t e=Xdata.SoilNode; e<nE; e++)
			fout << "," << std::fixed << std::setprecision(2) << -100.*H_TO_S(EMS[e].EDot);
		// 0703: SNOWPACK: settling rate due to load (% h-1)
		fout << "\n0703," << nE-Xdata.SoilNode;
		for (size_t e=Xdata.SoilNode; e<nE; e++)
			fout << "," << std::fixed << std::setprecision(2) << -100.*H_TO_S(NDS[e].udot);
		// 0704: SNOWPACK: total settling rate (% h-1)
		fout << "\n0704," << nE-Xdata.SoilNode;
		for (size_t e=Xdata.SoilNode; e<nE; e++)
			fout << "," << std::fixed << std::setprecision(2) <<  -100.*H_TO_S(EMS[e].EvDot);
		// 0705: SNOWPACK: bond to grain ratio (1)
		fout << "\n0705," << nE-Xdata.SoilNode;
		for (size_t e=Xdata.SoilNode; e<nE; e++)
			fout << "," << std::fixed << std::setprecision(4) <<  EMS[e].rb / EMS[e].rg;
		// 0706: SNOWPACK: addLoad to load (%)
		fout << "\n0706," << nE-Xdata.SoilNode;
		for (size_t e=Xdata.SoilNode; e<nE; e++)
			fout << "," << std::fixed << std::setprecision(4) << 100.*EMS[e].S;

		// SNTHERM.89
		// 0891: SNTHERM: settling rate due to load (% h-1)
		fout << "\n0891," << nE-Xdata.SoilNode;
		for (size_t e=Xdata.SoilNode; e<nE; e++) {
			const double eta_sntherm = (3.6e6*exp(0.08*(273.15-EMS[e].Te))*exp(0.021*EMS[e].Rho));
			fout << "," << std::fixed << std::setprecision(2) << -100.*H_TO_S(EMS[e].C/eta_sntherm);
		}
		// 0892: SNTHERM: settling rate due to metamorphism (% h-1)
		fout << "\n0892," << nE-Xdata.SoilNode;
		for (size_t e=Xdata.SoilNode; e<nE; e++) {
			double evdot = -2.778e-6*exp(-0.04*(273.15 - EMS[e].Te));
			if (EMS[e].Rho > 150.)
				evdot *= exp(-0.046*(EMS[e].Rho-150.));
			if( EMS[e].theta[WATER] > 0.01 )
				evdot *= 2.;
			fout << "," << std::fixed << std::setprecision(2) << -100.*H_TO_S(evdot);
		}
		// 0893: SNTHERM: viscosity (GPa s)
		fout << "\n0893," << nE-Xdata.SoilNode;
		for (size_t e=Xdata.SoilNode; e<nE; e++) {
			const double eta_sntherm = (3.6e6*exp(0.08*(273.15-EMS[e].Te))*exp(0.021*EMS[e].Rho));
			fout << "," << std::fixed << std::setprecision(2) << 1.e-9*eta_sntherm;
		}
	} else {
		for (size_t jj = 1; jj < 6; jj++) {
			fout << "\n060" << jj << ",1,0";
		}
		for (size_t jj = 1; jj < 7; jj++) {
			fout << "\n070" << jj << ",1,0";
		}
		for (size_t jj = 1; jj < 4; jj++) {
			fout << "\n089" << jj << ",1,0";
		}
	}
}

void AsciiIO::writeProfilePrf(const mio::Date& i_date, const SnowStation& Xdata, const bool& aggregate)
{

	//open profile filestream
	const std::string ext = (aggregate)? ".aprf" : ".prf";
	const std::string filename = getFilenamePrefix(Xdata.meta.getStationID(), outpath) + ext;

	//Check whether file exists, if so check whether data can be appended
	//or file needs to be deleted
	if (IOUtils::fileExists(filename)) {
		const bool append = appendFile(filename, i_date, "prf");
		if (!append && remove(filename.c_str()) != 0)
			prn_msg(__FILE__, __LINE__, "msg-", Date(), "Could not work on file %s", filename.c_str());
	}

	if (!checkHeader(Xdata, filename, "prf", "[TABULAR_PROFILES]")) {
		prn_msg(__FILE__, __LINE__, "err", i_date,"Checking header in file %s", filename.c_str());
		throw IOException("Cannot dump tabular profiles in " + filename, AT);
	}

	std::ofstream ofs;
	ofs.open(filename.c_str(), std::ios::out | std::fstream::app);
	if(!ofs)
		throw FileAccessException("[E] Can not open file " + filename, AT);

	ofs << "#Date,JulianDate,station,aspect,slope,Nlayers,hs,swe,lwc_sum,ts,tg\n";
	ofs << "#-,-,-,deg,deg,1,cm,kg m-2,degC,degC\n";
<<<<<<< HEAD
	ofs << fixed << dateOfProfile.toString(Date::ISO) << "," << setprecision(6) << dateOfProfile.getJulian() << ",";
	ofs << Xdata.meta.getStationName() << "," << setprecision(1) << Xdata.meta.getAzimuth() << "," << Xdata.meta.getSlopeAngle() << ",";
	if (Xdata.getNumberOfElements() == Xdata.SoilNode) {
		ofs << "0,-999.,-999.,-999.,-999.\n\n\n";
		ofs.close();
	} else {
		vector<SnowProfileLayer> Pdata( SnowProfileLayer::generateProfile(dateOfProfile, Xdata, hoar_density_surf, hoar_min_size_surf) );
=======
	ofs << fixed << i_date.toString(Date::ISO) << "," << setprecision(6) << i_date.getJulian() << ",";
	ofs << Xdata.meta.getStationName() << "," << setprecision(1) << Xdata.meta.getAzimuth() << "," << Xdata.meta.getSlopeAngle() << ",";
	if (Xdata.getNumberOfElements() == Xdata.SoilNode) {
		ofs << "0,-999.,-999.,-999.,-999.\n\n";
	} else {
		vector<SnowProfileLayer> Pdata( SnowProfileLayer::generateProfile(i_date, Xdata, hoar_density_surf, hoar_min_size_surf) );
>>>>>>> 03627116
		if (aggregate) {
			Aggregate::aggregate(Pdata);
		}
		const double cos_sl = Xdata.cos_sl;
		const size_t nL = Pdata.size();
		ofs << nL << "," << setprecision(1) << Pdata[nL-1].height << "," << Xdata.swe << "," << Xdata.lwc_sum << ",";
		ofs << Pdata[nL-1].T << "," << IOUtils::K_TO_C(Xdata.Ndata[Xdata.SoilNode].T) << "\n";
		//Minima of stability indices at their respective depths as well as stability classifications
		ofs << "#Stab,stab_height,stab_index,stab_class1,stab_class2\n";
		ofs << "# ,cm,1,1,1\n";
		ofs << "deformation," << setprecision(1) << M_TO_CM(Xdata.z_S_d/cos_sl) << "," << setprecision(2) << Xdata.S_d << ",";
		ofs << +Xdata.S_class1 << "," << +Xdata.S_class2 << "\n"; //force printing type char as numerica value
		ofs << "natural," << setprecision(1) << M_TO_CM(Xdata.z_S_n/cos_sl) << "," << setprecision(2) << Xdata.S_n << "\n";
		ofs << "ssi," << setprecision(1) << M_TO_CM(Xdata.z_S_s/cos_sl) << "," << setprecision(2) << Xdata.S_s << "\n";
		ofs << "S4," << setprecision(1) << M_TO_CM(Xdata.z_S_4/cos_sl) << "," << setprecision(2) << Xdata.S_4 << "\n";
		ofs << "S5," << setprecision(1) << M_TO_CM(Xdata.z_S_5/cos_sl) << "," << setprecision(2) << Xdata.S_5 << "\n";
		//Now write all layers starting from the ground
<<<<<<< HEAD
=======
		if (aggregate)
			ofs << "#Aggregated profile\n";
		else
			ofs << "#Full profile\n";
>>>>>>> 03627116
		ofs << "#DepositionDate,DepositionJulianDate,Hn,Tn,gradT,rho,theta_i,theta_w,ogs,gsz,bsz,dd,sp,class,mk,hardness\n";
		ofs << "#-,-,cm,degC,K m-1,kg m-3,1,mm,mm,mm,1,1,1,1,1\n";
		for(size_t ll=0; ll<nL; ll++) {
			ofs << Pdata[ll].depositionDate.toString(Date::ISO) << "," << setprecision(6) << Pdata[ll].depositionDate.getJulian() << ",";
			ofs << setprecision(2) << Pdata[ll].height << "," << setprecision(2) << Pdata[ll].T << "," << setprecision(1) << Pdata[ll].gradT << ",";
			ofs << setprecision(1) << Pdata[ll].rho << "," << setprecision(3) << Pdata[ll].theta_i << "," << Pdata[ll].theta_w << ",";
			ofs << setprecision(1) << Pdata[ll].ogs << "," << Pdata[ll].bond_size << "," << Pdata[ll].grain_size << ",";
			ofs << setprecision(2) << Pdata[ll].dendricity << "," << Pdata[ll].sphericity << ",";
			ofs << Pdata[ll].type << "," << Pdata[ll].marker << "," << setprecision(1) << Pdata[ll].hard << "\n";
		}
		ofs << "\n\n";
	}
	ofs.close();
}

/**
 * @brief Dumps modelled (and measured) temperature at a given vertical position z_vert (m) \n
 * Dumps also vertical height (cm) in case of fixed settling rate sensors
 * @author Charles Fierz
 * @version 10.05
 * @param fout Output file stream
 * @param z_vert Position of sensor measured vertically (m)
 * @param T Measured temperature (K)
 * @param ii Sensor number
 * @param *Xdata
 * @return Number of items dumped to file
 */
size_t AsciiIO::writeTemperatures(std::ofstream &fout, const double& z_vert, const double& T,
                                  const size_t& ii, const SnowStation& Xdata)
{
	size_t jj=2;
	double perp_pos;

	if (ii < fixedPositions.size()) {
		perp_pos = compPerpPosition(z_vert, Xdata.cH, Xdata.Ground, Xdata.cos_sl);
	} else {
		/// @note Initial height of snow needed to compute sensor position from ground if FIXED_RATES is set // HACK
		const double INITIAL_HS=0;
		perp_pos = compPerpPosition(z_vert, INITIAL_HS, Xdata.Ground, Xdata.cos_sl);
		if (perp_pos == Constants::undefined) {
			fout << ",";
		} else {
			fout << "," << std::fixed << std::setprecision(2) << M_TO_CM(perp_pos)/Xdata.cos_sl;
		}
		jj++;
	}

	fout << "," << std::fixed << std::setprecision(2) << Xdata.getModelledTemperature(perp_pos);
	if (ii < numberMeasTemperatures) {
		const double tmp = checkMeasuredTemperature(T, perp_pos, Xdata.mH);
		fout << "," << std::fixed << std::setprecision(2) << tmp;
	} else {
		fout << ",";
	}
	return jj;
}

/**
 * @brief Returns sensor position perpendicular to slope (m) \n
 * Negative vertical height indicates depth from either snow or ground surface \n
 * NOTE: Depth from snow surface cannot be used with SNP_SOIL set
 * @author Charles Fierz
 * @version 10.02
 * @param z_vert Vertical position of the sensor (m)
 * @param hs_ref Height of snow to refer to (m)
 * @param Ground Ground level (m)
 * @param slope_angle (deg)
 */
double AsciiIO::compPerpPosition(const double& z_vert, const double& hs_ref, const double& ground, const double& cos_sl)
{
	double pos=0.;
	if (z_vert == mio::IOUtils::nodata) {
		pos = Constants::undefined;
	} else if (!useSoilLayers && (z_vert < 0.)) {
		pos = hs_ref + z_vert * cos_sl;
		if (pos < 0.)
			pos = Constants::undefined;
	} else {
		pos = ground + z_vert * cos_sl;
		if (pos < -ground)
			pos = Constants::undefined;
	}
	return pos;
}

/**
 * @brief Checks whether measured internal snow or/and soil temperature (instantaneous value) is valid \n
 * The temperature defaults to Constants::undefined if
 *  - the sensor is not covered by more than min_depth_subsurf snow (measured perpendicular to slope)
 * @author Charles Fierz
 * @version 10.01
 * @param T Measured temperature (K)
 * @param z Sensor position perpendicular to slope (m)
 * @param mH Enforced snow height (m)
 * @return Measured temperature (degC) if OK, Constants::undefined else
 */
double AsciiIO::checkMeasuredTemperature(const double& T, const double& z, const double& mH)
{
	if ((T != mio::IOUtils::nodata) && (z != Constants::undefined) && (z <= (mH - min_depth_subsurf)))
		return IOUtils::K_TO_C(T);
	else
		return Constants::undefined;
}

/**
 * @brief Find element with corresponding tag or return -1 if not found
 * @version 10.04
 * @param tag to look for
 * @param Xdata
 * @return Index of tagged element, (size_t)-1 if not found
 */
size_t AsciiIO::findTaggedElement(const size_t& tag, const SnowStation& Xdata)
{
	for (size_t e=0; e<Xdata.getNumberOfElements(); e++) {
		if (Xdata.Edata[e].mk/100 == tag)
			return e;
	}
	return static_cast<size_t>(-1);
}

/**
 * @brief Dumps modelled and measured temperature for tag(ged layer)
 * @author Charles Fierz
 * @version 10.02
 * @param fout Output file stream
 * @param tag Tag number;
 * @param *Mdata
 * @param *Xdata
 * @return Number of dumped values
 */
size_t AsciiIO::writeHeightTemperatureTag(std::ofstream &fout, const size_t& tag,
                                          const CurrentMeteo& Mdata, const SnowStation& Xdata)
{
	const size_t e = findTaggedElement(tag, Xdata);
	const double cos_sl = Xdata.cos_sl;
	if (e != static_cast<size_t>(-1)) {
		const double perp_pos = ((Xdata.Ndata[e].z + Xdata.Ndata[e].u + Xdata.Ndata[e+1].z
		                + Xdata.Ndata[e+1].u)/2. - Xdata.Ground);
		fout << "," << std::fixed << std::setprecision(2) << M_TO_CM(perp_pos) / cos_sl << "," << IOUtils::K_TO_C(Xdata.Edata[e].Te);
	} else {
		fout << ",," << std::fixed << std::setprecision(2) << Constants::undefined;
	}
	size_t jj = 2;
	const size_t ii = numberFixedSensors + (tag-1);
	if (ii < numberMeasTemperatures) {
		const double perp_pos = compPerpPosition(Mdata.zv_ts.at(ii), Xdata.cH, Xdata.Ground, Xdata.meta.getSlopeAngle());
		if (perp_pos == Constants::undefined) {
			fout << ",," << std::fixed << std::setprecision(2) << Constants::undefined;
		} else {
			fout << "," << std::fixed << std::setprecision(2) <<  M_TO_CM(perp_pos)/cos_sl;
			const double temp = checkMeasuredTemperature(Mdata.ts.at(ii), perp_pos, Xdata.mH);
			fout << "," << std::fixed << std::setprecision(2) << temp;
		}
		jj += 2;
	}
	return jj;
}

/**
 * @brief Parse through a met file and read the last date for which meteo data has been written
 * @param eoln A char that represents the end of line character
 * @param start_date Holds the start date of this simulation
 * @param fin The file input stream to use
 * @param ftmp The output stream of a temporary file
 * @return TRUE if file may be appended, false if file needs to be overwritten
 */
bool AsciiIO::parseMetFile(const char& eoln, const mio::Date& start_date, std::istream& fin, std::ostream& ftmp)
{
	string tmpline;
	vector<string> vecTmp;
	Date current_date;

	bool append       = false; //true if file may be appended and false otherwise
	bool insert_endl  = false;
	bool data_started = false;

	do { //Loop going through the lines of the file
		getline(fin, tmpline, eoln); //read complete line

		if (data_started) {
			if (tmpline.length() > 20) {//the last line is without a carriage return
				IOUtils::trim(tmpline);
				IOUtils::readLineToVec(tmpline, vecTmp, ',');
				if ((vecTmp.size() >= 2) && (vecTmp[1].length() >= 16)) {
					const string tmpdate = vecTmp[1].substr(6,4) + "-" + vecTmp[1].substr(3,2) + "-" + vecTmp[1].substr(0,2)
						+ "T" + vecTmp[1].substr(11,2) + ":" + vecTmp[1].substr(14,2);
					IOUtils::convertString(current_date, tmpdate, time_zone);

					if (current_date.getJulian() < (start_date.getJulian()-0.00001)) {
						append=true;
					} else {
						break; //the start date of the simulation is newer/equal than current_date
					}
				}
			}
		} else {
			IOUtils::trim(tmpline);
			if (tmpline == "[DATA]")
				data_started = true;
		}

		if (insert_endl)
			ftmp << endl;
		else
			insert_endl = true;

		ftmp << tmpline; //copy line to tmpfile

	} while(!fin.eof());

	return append;
}

/**
 * @brief Parse through a pro file and check whether it can be appended for current simulation
 * @param eoln A char that represents the end of line character
 * @param start_date Holds the start date of this simulation
 * @param fin The file input stream to use
 * @param ftmp The output stream of a temporary file
 * @return TRUE if file may be appended, false if file needs to be overwritten
 */
bool AsciiIO::parseProFile(const char& eoln, const mio::Date& start_date, std::istream& fin, std::ostream& ftmp)
{
	string tmpline;
	vector<string> vecTmp;
	Date current_date;

	bool append = false; //true if file may be appended and false otherwise
	bool insert_endl = false;
	bool data_started = false;

	do { //Loop going through the lines of the file
		getline(fin, tmpline, eoln); //read complete line
		IOUtils::readLineToVec(tmpline, vecTmp, ',');

		if (data_started) {
			if (vecTmp.size() >= 2) {
				if (vecTmp[0] == "0500"){ //The date tag
					if (vecTmp[1].length() >= 16) {
						const string tmpdate = vecTmp[1].substr(6,4) + "-" + vecTmp[1].substr(3,2) + "-" + vecTmp[1].substr(0,2)
						                 + "T" + vecTmp[1].substr(11,2) + ":" + vecTmp[1].substr(14,2);
						IOUtils::convertString(current_date, tmpdate, time_zone);

						if (current_date.getJulian() < (start_date.getJulian()-0.00001)){
							append=true;
						} else {
							break; //the start date of the simulation is newer/equal than current_date
						}
					}
				}
			}
		} else {
			IOUtils::trim(tmpline);
			if (tmpline == "[DATA]") data_started = true;
		}

		if (insert_endl)
			ftmp << endl;
		else
			insert_endl = true;

		ftmp << tmpline; //copy line to tmpfile
	} while( !fin.eof() );

	return append;
}

/**
 * @brief Parse through a prf file and check whether it can be appended for current simulation
 * @param eoln A char that represents the end of line character
 * @param start_date Holds the start date of this simulation
 * @param fin The file input stream to use
 * @param ftmp The output stream of a temporary file
 * @return TRUE if file may be appended, false if file needs to be overwritten
 */
bool AsciiIO::parsePrfFile(const char& eoln, const mio::Date& start_date, std::istream& fin, std::ostream& ftmp)
{
	string tmpline;
	vector<string> vecTmp;
	Date current_date;

	bool append = false; //true if file may be appended and false otherwise
	bool insert_endl = false;
	bool data_started = false;

	do { //Loop going through the lines of the file
		getline(fin, tmpline, eoln); //read complete line
		IOUtils::readLineToVec(tmpline, vecTmp, ',');

		if (data_started) {
			if (vecTmp.size() >= 2) {
				if (vecTmp[0] == "#Date"){ //The date tag
					IOUtils::readLineToVec(tmpline, vecTmp, ',');
					IOUtils::readLineToVec(tmpline, vecTmp, ',');
					if (vecTmp[1].length() >= 16) {
						const string tmpdate = vecTmp[1].substr(0,15


						);
						IOUtils::convertString(current_date, tmpdate, time_zone);

						if (current_date.getJulian() < (start_date.getJulian()-0.00001)){
							append=true;
						} else {
							break; //the start date of the simulation is newer/equal than current_date
						}
					}
				}
			}
		} else {
			IOUtils::trim(tmpline);
			if (tmpline == "#Date") data_started = true;
		}

		if (insert_endl)
			ftmp << endl;
		else
			insert_endl = true;

		ftmp << tmpline; //copy line to tmpfile
	} while( !fin.eof() );

	return append;
}

/**
 * @brief Check whether data can be appended to a file, or whether file needs to be deleted and recreated
 *        The following logic is implemented if the file already contains data:
 *        - if the startdate lies before the data written in the file, overwrite the file
 *        - if the startdate lies within the data in the file then append from that date on, delete the rest
 *        - if the startdate is after the data in the file then simply append
 * @param filename The file to check (must exist)
 * @param startdate The start date of the data to be written
 * @param ftype A string representing the type of file, i.e. "pro" or "met"
 * @return A boolean, true if file can be appended, false otherwise
 */
bool AsciiIO::appendFile(const std::string& filename, const mio::Date& startdate, const std::string& ftype)
{
	//Check if file has already been checked
	const set<string>::const_iterator it = setAppendableFiles.find(filename);
	if (it != setAppendableFiles.end()) //file was already checked
		return true;

	// Go through file and parse meteo data date if current date
	// is newer than the last one in the file, appending is possible
	ifstream fin;
	ofstream fout; //for the tmp file
	const string filename_tmp = filename + ".tmp";

	fin.open (filename.c_str());
	fout.open(filename_tmp.c_str());

	if (fin.fail()) throw FileAccessException(filename, AT);
	if (fout.fail()) throw FileAccessException(filename_tmp, AT);

	const char eoln = IOUtils::getEoln(fin); //get the end of line character for the file

	try {
		bool append_possible = false; //the temporary file will be copied

		if (ftype == "pro") {
			append_possible = parseProFile(eoln, startdate, fin, fout);
		} else if (ftype == "prf") {
			append_possible = parsePrfFile(eoln, startdate, fin, fout);
		} else if (ftype == "met") {
			append_possible = parseMetFile(eoln, startdate, fin, fout);
		}

		fin.close();
		fout.close();

		if (append_possible)
			IOUtils::copy_file(filename_tmp, filename);

		remove(filename_tmp.c_str()); //delete temporary file

		setAppendableFiles.insert(filename); //remember, that this file has been checked already
		return append_possible;
	} catch(...) {
		if (fin.is_open())  fin.close();
		if (fout.is_open()) fout.close();
		return false;
	}
}

void AsciiIO::setNumberSensors(const CurrentMeteo& Mdata)
{
	numberMeasTemperatures = Mdata.getNumberMeasTemperatures();
	maxNumberMeasTemperatures = Mdata.getMaxNumberMeasTemperatures();
	Mdata.getFixedPositions(fixedPositions);
	numberFixedSensors = fixedPositions.size() + Mdata.getNumberFixedRates();
	totNumberSensors = numberFixedSensors /*+Mdata.getNumberTags()*/;
}

/**
 * @brief Write all Time Series results (*.met)
 * All depths and water equivalents (mass) are taken VERTICALLY. \n
 * If AVGSUM_TIME_SERIES is set, mean fluxes and cumulated masses since last dump are written, \n
 * else current energy fluxes, cumulated masses over last computation_step_length (recommended setting in operational mode).
 * If CUMSUM_MASS is set, current value of cumulated masses since begin of run are dumped. \n
 * NOTE:
 * 	-# neither AVGSUM_TIME_SERIES nor CUMSUM_MASS can be set if NUMBER_SLOPES > 1.
 * Precipitations are dumped as rates (kg m-2 h-1) if PRECIP_RATES is set, otherwise as sum over the output time step. \n
 * NOTE:
 * 	-# The units of the corresponding SN_GUI plot will always appear as rate!
 * When running SNOW_REDISTRIBUTION on virtual slopes, eroded mass will be dumped
 *     to the windward *.met file and added to the solid precipitations of the lee *.met file!
 * \li DO NOT change the order of parameters below! Additional parameters may be dumped at pos.
 *     93[94] to 100 in writeTimeSeriesAddXXX()
 * @param Xdata
 * @param Sdata
 * @param Mdata
 * @param Hdata
 * @param wind_trans24 eroded snow from either flat field (present time step) or windward virtual slope (previous time step)
 */
void AsciiIO::writeTimeSeries(const SnowStation& Xdata, const SurfaceFluxes& Sdata,
                              const CurrentMeteo& Mdata, const ProcessDat& Hdata,
                              const double wind_trans24)
{
	const string filename = getFilenamePrefix(Xdata.meta.getStationID(), outpath) + ".met";
	const vector<NodeData>& NDS = Xdata.Ndata;
	const size_t nN = Xdata.getNumberOfNodes();
	const double cos_sl = Xdata.cos_sl;

	//Check whether file exists, if so check whether data can be appended or file needs to be deleted
	if (IOUtils::fileExists(filename)) {
		const bool append = appendFile(filename, Mdata.date, "met");
		if (!append && remove(filename.c_str()) != 0)
			prn_msg(__FILE__, __LINE__, "msg-", Date(), "Could not work on file %s", filename.c_str());
	}

	// Check for availability of measured snow/soil temperatures
	setNumberSensors(Mdata);

	// Check file for header
	if (!checkHeader(Xdata, filename, "met", "[STATION_PARAMETERS]")) {
		prn_msg(__FILE__, __LINE__, "err", Mdata.date, "Checking header in file %s", filename.c_str());
		throw InvalidFormatException("Writing Time Series data failed", AT);
	}

	std::ofstream fout;
	fout.open(filename.c_str(),  std::ios::out | std::ofstream::app);
	if (fout.fail()) {
		prn_msg(__FILE__, __LINE__, "err", Mdata.date, "Cannot open time series file: %s", filename.c_str());
		throw FileAccessException(filename, AT);
	}
	// Print time stamp
	fout << "\n0203," << Mdata.date.toString(Date::DIN);
	fout << std::fixed << std::setprecision(6);
	if (out_heat)
		// 1-2: Turbulent fluxes (W m-2)
		fout << "," <<  Sdata.qs << "," << Sdata.ql;
	else
		fout << ",,";
	if (out_lw)
		// 3-5: Longwave radiation fluxes (W m-2)
		fout << "," <<  Sdata.lw_out << "," << Sdata.lw_in << "," << Sdata.lw_net;
	else
		fout << ",,,";
	if (out_sw)
		// 6-9: Shortwave radiation fluxes (W m-2) and computed albedo (1)
		fout << "," << Sdata.sw_out << "," << Sdata.sw_in << "," << Sdata.qw << "," << Sdata.pAlbedo;
	else
		fout << ",,,,";
	if (out_meteo)
		// 10-13: Air temperature, snow surface temperature (modeled and measured), temperature at bottom of snow/soil pack (degC)
		fout << "," << IOUtils::K_TO_C(Mdata.ta) << "," << IOUtils::K_TO_C(NDS[nN-1].T) << "," << IOUtils::K_TO_C(Mdata.tss) << "," << IOUtils::K_TO_C(NDS[0].T);
	else
		fout << ",,,,";
	if (out_heat)
		// 14-17: Heat flux at lower boundary (W m-2), ground surface temperature (degC),
		//        Heat flux at gound surface (W m-2), rain energy (W m-2)
		fout << "," << Sdata.qg << "," << IOUtils::K_TO_C(NDS[Xdata.SoilNode].T) << "," << Sdata.qg0 << "," << Sdata.qr;
	else
		fout << ",,,,";
	if (out_sw)
		// 18-22: projected solar radiation (W m-2), meas. albedo (1)
		fout  << "," << Sdata.sw_hor << "," << Sdata.sw_in << "," << Sdata.sw_dir << "," << Sdata.sw_diff << "," << Sdata.mAlbedo;
	else
		fout << ",,,,,";
	if (out_meteo) {
		// 23-26: rH (%), wind (m s-1), wind_drift (m s-1), wind_dir (deg),
		// 27: solid precipitation rate (kg m-2 h-1),
		// 28-29: modeled and enforced vertical snow depth (cm); see also 51
		fout  << "," << 100.*Mdata.rh << "," << Mdata.vw << "," << Mdata.vw_drift << "," << Mdata.dw << "," << Sdata.mass[SurfaceFluxes::MS_HNW];
		fout << "," << std::fixed << std::setprecision(2) << M_TO_CM((Xdata.cH - Xdata.Ground)/cos_sl) << "," << M_TO_CM((Xdata.mH - Xdata.Ground)/cos_sl) << std::setprecision(6);
	} else
		fout << ",,,,,,,";
	if (out_haz) {
		// 30-33: surface hoar size (mm), 24h drift index (cm), height of new snow HN (cm), 3d sum of daily new snow depths (cm)
		if (!perp_to_slope)
			fout << "," << Hdata.hoar_size << "," << wind_trans24 << "," << Hdata.hn24 << "," << Hdata.hn72_24;
		else
			// dump vertical values if PERP_TO_SLOPE
			fout << "," << Hdata.hoar_size << "," << wind_trans24 << "," << Hdata.hn24/cos_sl << "," << Hdata.hn72_24/cos_sl;
	} else {
		if(out_soileb) {
			// 30-33: soil energy balance variables
			size_t nCalcSteps = 1;
			nCalcSteps = static_cast<size_t>(ts_days_between / M_TO_D(calculation_step_length) + 0.5);
			fout << "," << (Sdata.dIntEnergySoil * static_cast<double>(nCalcSteps)) / 1000. << "," << (Sdata.meltFreezeEnergySoil * static_cast<double>(nCalcSteps)) / 1000. << "," << Xdata.ColdContentSoil/1E6 << "," << Hdata.hn72_24;
		} else {
			fout << ",,,,";
		}
	}
	if (out_mass) {
		// 34-39: SWE, eroded mass, rain rate, runoff at bottom of snowpack, sublimation and evaporation, all in kg m-2 except rain as rate: kg m-2 h-1; see also 52 & 93
		fout  << "," << Sdata.mass[SurfaceFluxes::MS_SWE]/cos_sl << "," << Sdata.mass[SurfaceFluxes::MS_WIND]/cos_sl << "," << Sdata.mass[SurfaceFluxes::MS_RAIN];
		fout << "," << Sdata.mass[SurfaceFluxes::MS_SNOWPACK_RUNOFF]/cos_sl << "," << Sdata.mass[SurfaceFluxes::MS_SUBLIMATION]/cos_sl << "," << Sdata.mass[SurfaceFluxes::MS_EVAPORATION]/cos_sl;
	} else {
		fout << ",,,,,,";
	}
	// 40-49: Internal Temperature Time Series at fixed heights, modeled and measured, all in degC
	if (out_t && (fixedPositions.size() || Mdata.getNumberFixedRates())) {
		const size_t nrFixedPositions = MIN(5, fixedPositions.size());
		if (Mdata.zv_ts.size()!=nrFixedPositions || Mdata.ts.size()!=nrFixedPositions) {
			std::ostringstream ss;
			ss << "Configured " << nrFixedPositions << " fixed positions but found " << Mdata.zv_ts.size() << " snow temperatures depths and ";
			ss << Mdata.ts.size() << " snow temperatures";
			throw IndexOutOfBoundsException(ss.str(), AT);
		}

		size_t jj = 0;
		for (size_t ii = 0; ii < nrFixedPositions; ii++)
			jj += writeTemperatures(fout, Mdata.zv_ts.at(ii), Mdata.ts.at(ii), ii, Xdata);
		for (; jj < 10; jj++)
			fout << ",";
	} else {
		fout << ",,,,,,,,,,";
	}
	if (maxNumberMeasTemperatures == 5) {
		// 50: Solute load at ground surface
		if (out_load)
			fout << "," << Sdata.load[0];
		else
			fout << ",";
		// 51: input snow depth HS (cm); see also 28-29
		if (out_meteo)
			fout << "," << std::fixed << std::setprecision(2) << M_TO_CM(Mdata.hs)/cos_sl << std::setprecision(6);
		else
			fout << ",";
		// 52: LWC (kg m-2); see also 34-39
		if (out_mass)
			fout << "," <<  Sdata.mass[SurfaceFluxes::MS_WATER]/cos_sl;
		else
			fout << ",";
		// 53-64: Stability Time Series, heights in cm
		if (out_stab) {
			fout << "," << +Xdata.S_class1 << "," << +Xdata.S_class2 << std::fixed; //profile type and stability class, force printing type char as numerica value
			fout << "," << std::setprecision(1) << M_TO_CM(Xdata.z_S_d/cos_sl) << "," << std::setprecision(2) << Xdata.S_d;
			fout << "," << std::setprecision(1) << M_TO_CM(Xdata.z_S_n/cos_sl) << "," << std::setprecision(2) << Xdata.S_n;
			fout << "," << std::setprecision(1) << M_TO_CM(Xdata.z_S_s/cos_sl) << "," << std::setprecision(2) << Xdata.S_s;
			fout << "," << std::setprecision(1) << M_TO_CM(Xdata.z_S_4/cos_sl) << "," << std::setprecision(2) << Xdata.S_4;
			fout << "," << std::setprecision(1) << M_TO_CM(Xdata.z_S_5/cos_sl) << "," << std::setprecision(2) << Xdata.getLiquidWaterIndex() /*Xdata.S_5*/;
			fout << std::setprecision(6);
		} else {
			fout << ",,,,,,,,,,,,";
		}
		// 65-92 (28 columns)
		if (out_canopy && useCanopyModel)
			Canopy::DumpCanopyData(fout, &Xdata.Cdata, &Sdata, cos_sl);
		else
			fout << ",,,,,,,,,,,,,,,,,,,,,,,,,,,,";
	} else if (out_t) {
		// 50-93 (44 columns)
		size_t ii, jj = 0;
		for (ii = MIN(5, fixedPositions.size()); ii < numberFixedSensors; ii++) {
			if ((jj += writeTemperatures(fout, Mdata.zv_ts.at(ii), Mdata.ts.at(ii), ii, Xdata)) > 44) {
				prn_msg(__FILE__, __LINE__, "err", Mdata.date,
				        "There is not enough space to accomodate your temperature sensors: j=%u > 44!", jj);
				throw IOException("Writing Time Series data failed", AT);
			}
		}
		if (Xdata.tag_low) {
			size_t tag = Xdata.tag_low, j_lim;
			while ( (tag + ii) <= numberFixedSensors ) {
				if ((tag + ii) <= numberMeasTemperatures)
					j_lim = 41;
				else
					j_lim = 43;
				if (jj < j_lim) {
					jj += writeHeightTemperatureTag(fout, tag, Mdata, Xdata);
					tag++;
				} else {
					break;
				}
			}
		}
		for (; jj < 44; jj++)
			fout << ",";
	} else {
		fout << ",,,,,,,,,,,,,,,,,,,,,,,,,,,,,,,,,,,,,,,,,,,,,,,,,,,,,";
	}
	// 93[94]-100 (8 or 7 free columns)
	size_t nCalcSteps = 1;
	double crust = 0., dhs_corr = 0., mass_corr = 0.;
	if (!avgsum_time_series)
		nCalcSteps = static_cast<size_t>(ts_days_between / M_TO_D(calculation_step_length) + 0.5);
	if (out_haz) {
		crust = Hdata.crust;
		dhs_corr = Hdata.dhs_corr;
		mass_corr = Hdata.mass_corr;
	}
	if (variant == "CALIBRATION") {
		writeTimeSeriesAddCalibration(Xdata, Sdata, Mdata, crust, dhs_corr, mass_corr, nCalcSteps, fout);
	} else if (variant == "ANTARCTICA") {
		writeTimeSeriesAddAntarctica(Xdata, Sdata, Mdata, crust, dhs_corr, mass_corr, nCalcSteps, fout);
	} else {
		writeTimeSeriesAddDefault(Xdata, Sdata, Mdata, crust, dhs_corr, mass_corr, nCalcSteps, fout);
	}

	fout.close();
}

/**
 * @brief Default: last 8 time series (columns 93 to 100) dumped to *.met output file
 * @version 11.05
 * @param Xdata
 * @param Sdata
 * @param Mdata
 * @param crust height
 * @param dhs_corr correction for height of snow in (operational mode only)
 * @param mass_corr mass correction due to dhs_corr (operational mode only)
 * @param nCalcSteps between outputs
 * @param fout Output file stream
 */
void AsciiIO::writeTimeSeriesAddDefault(const SnowStation& Xdata, const SurfaceFluxes& Sdata,
                                        const CurrentMeteo& Mdata, const double crust,
                                        const double dhs_corr, const double mass_corr,
                                        const size_t nCalcSteps, std::ofstream &fout)
{
	// 93: Soil Runoff (kg m-2); see also 34-39 & 51-52
	if (useSoilLayers)
		fout << "," << Sdata.mass[SurfaceFluxes::MS_SOIL_RUNOFF] / Xdata.cos_sl;
	else
		fout << ",";
	// 94-95:
	if (out_heat) {
		// 94: change of internal energy (kJ m-2)
		if (Xdata.getNumberOfElements() > Xdata.SoilNode)
			fout << "," << std::fixed << std::setprecision(3) <<  ((Sdata.dIntEnergy * static_cast<double>(nCalcSteps))
		                             - (Sdata.qg0 * D_TO_S(ts_days_between))) / 1000. << std::setprecision(6);
		else
			fout << "," << Constants::undefined;
		// 95: sum of energy fluxes at surface (kJ m-2)
		fout << "," << ((Sdata.qw + Sdata.lw_net + Sdata.qs + Sdata.ql + Sdata.qr)
		                * D_TO_S(ts_days_between)) / 1000.;
	} else {
		fout << ",,";
	}
	// 96-97: new snow densities, measured and in use (kg m-3)
	if(Sdata.cRho_hn > 0.) {
		fout << "," << std::fixed << std::setprecision(1) <<  Sdata.mRho_hn << "," << Sdata.cRho_hn << std::setprecision(6);
	} else {
		if(Mdata.rho_hn != mio::IOUtils::nodata)
			fout << "," << std::fixed << std::setprecision(1) << -Mdata.rho_hn << "," << Sdata.cRho_hn << std::setprecision(6);
		else
			fout << "," << std::fixed << std::setprecision(1) << Constants::undefined << "," << Sdata.cRho_hn << std::setprecision(6);
	}
	// 98: crust height (S-slope) (cm)
	fout << "," << crust;
	// 99-100:
	if (!research_mode)
		// snow depth (cm) and mass correction (kg m-2)
		fout << "," << M_TO_CM(dhs_corr) << "," << mass_corr;
	else
		// for example, measured turbulent fluxes (W m-2); see also 1-2
		fout << ",," << (Sdata.meltFreezeEnergy * static_cast<double>(nCalcSteps)) / 1000.;
}

/**
 * @brief Antarctic: last [8]7 time series (columns [93]94 to 100) dumped to *.met output file
 * @version 11.05
 * @param Xdata
 * @param Sdata
 * @param Mdata
 * @param crust not available; replaced by potential erosion level
 * @param dhs_corr not available
 * @param mass_corr not available
 * @param nCalcSteps between outputs
 * @param fout Output file stream
 */
void AsciiIO::writeTimeSeriesAddAntarctica(const SnowStation& Xdata, const SurfaceFluxes& Sdata,
                                           const CurrentMeteo& Mdata, const double /*crust*/,
                                           const double /*dhs_corr*/, const double /*mass_corr*/,
                                           const size_t nCalcSteps, std::ofstream &fout)
{
	if (maxNumberMeasTemperatures == 5) // then there is room for the measured HS at pos 93
		fout << "," << std::fixed << std::setprecision(2) << M_TO_CM(Mdata.hs)/Xdata.cos_sl << std::setprecision(6);
	// 94-95:
	if (out_heat) {
		// 94: change of internal energy (kJ m-2)
		if (Xdata.getNumberOfElements() > Xdata.SoilNode)
			fout << "," << std::fixed << std::setprecision(3) << ((Sdata.dIntEnergy * static_cast<double>(nCalcSteps))
		                             - (Sdata.qg0 * D_TO_S(ts_days_between))) / 1000. << std::setprecision(6);
		else
			fout << "," << Constants::undefined;
		// 95: sum of energy fluxes at surface (kJ m-2)
		fout << "," << ((Sdata.qw + Sdata.lw_net + Sdata.qs + Sdata.ql + Sdata.qr)
		                * D_TO_S(ts_days_between)) / 1000.;
	} else {
		fout << ",,";
	}
	// 96-97: new snow densities, measured and in use (kg m-3)
	if(Sdata.cRho_hn > 0.) {
		fout << "," << std::fixed << std::setprecision(1) << Sdata.mRho_hn << "," << Sdata.cRho_hn << std::setprecision(6);
	} else {
		double mRho_hn = Constants::undefined;
		if (Mdata.rho_hn != mio::IOUtils::nodata)
			mRho_hn = -Mdata.rho_hn;
		fout << "," << std::fixed << std::setprecision(1) << mRho_hn << "," << Sdata.cRho_hn << std::setprecision(6);
	}
	// 98: potential erosion level below surface (cm)
	fout << "," << M_TO_CM(Xdata.Ndata[Xdata.ErosionLevel+1].z - Xdata.cH);
	// 99-100
	if (out_meteo)
		// mean over 100 h of air humidity (%) and mean wind speed (m s-1)
		fout << "," << std::fixed << std::setprecision(2) << 100. * Mdata.rh_avg << "," << Mdata.vw_avg << std::setprecision(6);
	else
		fout << ",,";
}

/**
 * @brief Calibration: last [8]7 time series (columns [93]94 to 100) dumped to *.met output file
 * @version 11.05
 * @param Xdata
 * @param Sdata not used
 * @param Mdata
 * @param crust height, not used
 * @param dhs_corr not available
 * @param mass_corr not available
 * @param nCalcSteps
 * @param fout Output file stream
 */
void AsciiIO::writeTimeSeriesAddCalibration(const SnowStation& Xdata, const SurfaceFluxes& Sdata,
                                            const CurrentMeteo& Mdata, const double /*crust*/,
                                            const double /*dhs_corr*/, const double /*mass_corr*/,
                                            const size_t nCalcSteps, std::ofstream &fout)
{
	const double t_surf = MIN(IOUtils::C_TO_K(-0.1), Xdata.Ndata[Xdata.getNumberOfNodes()-1].T);
	if (maxNumberMeasTemperatures == 5) // then there is room for the measured HS at pos 93
		fout << "," << std::fixed << std::setprecision(2) << M_TO_CM(Mdata.hs)/Xdata.cos_sl << std::setprecision(6);
	// 94-95:
	if (out_heat) {
		// 94: change of internal energy (kJ m-2)
		if (Xdata.getNumberOfElements() > Xdata.SoilNode)
			fout << "," << std::fixed << std::setprecision(3) << ((Sdata.dIntEnergy * static_cast<double>(nCalcSteps))
			                         - (Sdata.qg0 * D_TO_S(ts_days_between))) / 1000. << std::setprecision(6);
		else
			fout <<  "," << Constants::undefined;
		// 95: sum of energy fluxes at surface (kJ m-2)
		fout << "," << ((Sdata.qw + Sdata.lw_net + Sdata.qs + Sdata.ql + Sdata.qr)
		                * D_TO_S(ts_days_between)) / 1000.;
	} else {
		fout << ",,";
	}
	// 96-100: new snow densities: measured, in use, newLe, bellaire, and crocus (kg m-3)
	double rho_hn, signRho;
	if (Sdata.cRho_hn > 0.) {
		fout << "," << std::fixed << std::setprecision(1) << Sdata.mRho_hn << "," << Sdata.cRho_hn << std::setprecision(6);
		signRho = 1.;
	} else {
		const double mRho_hn = (Mdata.rho_hn != mio::IOUtils::nodata) ? -Mdata.rho_hn : Constants::undefined;
		fout << "," << std::fixed << std::setprecision(1) << mRho_hn << "," << Sdata.cRho_hn << std::setprecision(6);
		signRho = -1.;
	}
	rho_hn = SnLaws::compNewSnowDensity("PARAMETERIZED", "LEHNING_NEW", Constants::undefined, Mdata, Xdata, t_surf, variant);
	fout << "," << std::fixed << std::setprecision(1) << signRho*rho_hn << std::setprecision(6);
	rho_hn = SnLaws::compNewSnowDensity("PARAMETERIZED", "BELLAIRE", Constants::undefined, Mdata, Xdata, t_surf, variant);
	fout << "," << std::fixed << std::setprecision(1) << signRho*rho_hn << std::setprecision(6);
	rho_hn = SnLaws::compNewSnowDensity("PARAMETERIZED", "PAHAUT", Constants::undefined, Mdata, Xdata, t_surf, variant);
	fout << "," << std::fixed << std::setprecision(1) << signRho*rho_hn << std::setprecision(6);
}

void AsciiIO::writeMETHeader(const SnowStation& Xdata, std::ofstream &fout) const
{
	const string stationname = Xdata.meta.getStationName();
	fout << "[STATION_PARAMETERS]";
	fout <<  "\nStationName= " << stationname;
	fout << "\nLatitude= " << std::fixed << std::setprecision(8) <<  Xdata.meta.position.getLat();
	fout << "\nLongitude= " << std::fixed << std::setprecision(8) <<  Xdata.meta.position.getLon();
	fout << "\nAltitude= " << std::fixed << std::setprecision(0) <<  Xdata.meta.position.getAltitude();
	fout << "\nSlopeAngle= " << std::fixed << std::setprecision(2) << Xdata.meta.getSlopeAngle();
	fout << "\nSlopeAzi= " << std::fixed << std::setprecision(2) << Xdata.meta.getAzimuth();
	fout << "\nDepthTemp= " << std::fixed << std::setprecision(1) << (Xdata.SoilNode > 0);

	for (size_t ii = 0; ii < fixedPositions.size(); ii++)
		fout << "," << std::fixed << std::setprecision(3) << fixedPositions[ii] << std::setprecision(6);
	fout << "\n\n[HEADER]";
	if (out_haz) { // HACK To avoid troubles in A3D
		fout << "\n#" << info.computation_date.toString(Date::ISO) << ", Snowpack " << variant << " version " << info.version << " run by \"" << info.user << "\"";
		if (research_mode)
			fout <<  " (research mode)";
		else
			fout <<  " (operational mode)";
	}
	fout << "\n,,1,2,3,4,5,6,7,8,9,10,11,12,13,14,15,16,17,18,19,20,21,22,23,24,25,26,27,28,29,30,31,32,33,34,35,36,37,38,39,40,41,42,43,44,45,46,47,48,49,50,51,52,53,54,55,56,57,58,59,60,61,62,63,64,65,66,67,68,69,70,71,72,73,74,75,76,77,78,79,80,81,82,83,84,85,86,87,88,89,90,91,92,93,94,95,96,97,98,99,100";
	fout << "\nID,Date,Sensible heat,Latent heat,Outgoing longwave radiation,Incoming longwave radiation,Net absorbed longwave radiation,Reflected shortwave radiation,Incoming shortwave radiation,Net absorbed shortwave radiation,Modelled surface albedo,Air temperature,Modeled surface temperature,Measured surface temperature,Temperature at bottom of snow or soil pack,Heat flux at bottom of snow or soil pack,Ground surface temperature,Heat flux at ground surface,Heat advected to the surface by liquid precipitation,Global solar radiation (horizontal)";
	if(out_haz==true || out_soileb==false) {
		fout << ",Global solar radiation on slope,Direct solar radiation on slope,Diffuse solar radiation on slope,Measured surface albedo,Relative humidity,Wind speed,Max wind speed at snow station or wind speed at ridge station,Wind direction at snow station,Precipitation rate at surface (solid only),Modelled snow depth (vertical),Enforced snow depth (vertical),Surface hoar size,24h Drift index (vertical),Height of new snow HN (24h vertical),3d sum of daily height of new snow (vertical),SWE (of snowpack),Eroded mass,Rain rate,Snowpack runoff (virtual lysimeter)";
	} else {
		fout << ",Global solar radiation on slope,Direct solar radiation on slope,Diffuse solar radiation on slope,Measured surface albedo,Relative humidity,Wind speed,Max wind speed at snow station or wind speed at ridge station,Wind direction at snow station,Precipitation rate at surface (solid only),Modelled snow depth (vertical),Enforced snow depth (vertical),Internal energy change soil,Melt freeze part of internal energy change soil,Cold content soil,,SWE (of snowpack),Eroded mass,Rain rate,Snowpack runoff (virtual lysimeter)";
	}
	fout << ",Sublimation,Evaporation,Temperature 1 (modelled),Temperature 1 (measured),Temperature 2 (modelled),Temperature 2 (measured),Temperature 3 (modelled),Temperature 3 (measured),Temperature 4 (modelled),Temperature 4 (measured),Temperature 5 (modelled),Temperature 5 (measured)";
	if (maxNumberMeasTemperatures == 5) {
		fout << ",Solute load at soil surface,Measured snow depth HS,Liquid Water Content (of snowpack),Profile type,Stability class,z_Sdef,Deformation rate stability index Sdef,z_Sn38,Natural stability index Sn38,z_Sk38,Skier stability index Sk38,z_SSI,Structural Stability index SSI,z_S5,Stability index S5";
		if (useCanopyModel && out_canopy) {
			fout << ",Interception storage,Canopy surface temperature,Canopy albedo,Wet fraction,Interception capacity,Net shortwave radiation absorbed by canopy,Net longwave radiation absorbed by canopy,Net radiation to canopy,Sensible heat flux to canopy,Latent heat flux to canopy,Transpiration of the canopy,Evaporation and sublimation of interception (liquid and frozen),Interception rate,Throughfall,Snow unload,Sensible heat flux to the surface (ground+canopy),Latent heat flux to the surface (ground+canopy),Longwave radiation up above canopy,Longwave radiation down above canopy";
			fout << ",Net longwave radiation to the surface (ground + canopy),Shortwave radiation up above canopy,Shortwave radiation down above canopy,Net shortwave radiation to the surface (ground + canopy),Total land surface albedo,Total net radiation to the surface (ground + canopy),Surface radiative temperature (ground + canopy),Precipitation Above Canopy,Evapotranspiration of the total surface (ground + canopy)";
		} else {
			fout << ",-,-,-,-,-,-,-,-,-,-,-,-,-,-,-,-,-,-,-,-,-,-,-,-,-,-,-,-";
		}
	} else if (out_t) {
		size_t jj = 0;
		for (size_t ii = MIN(5, fixedPositions.size()); ii < numberFixedSensors; ii++) {
			size_t i_prn;
			if (ii < fixedPositions.size()) {
				i_prn = ii + 1;
				fout <<  ",Temperature " << i_prn << " (modelled)";
			} else {
				i_prn = (ii-fixedPositions.size())+1;
				fout << ",Hfr " << i_prn;
				fout <<  ",Tfr " << i_prn << " (modelled)";
				jj++;
			}
			if (ii < numberMeasTemperatures) {
				if (ii < fixedPositions.size()) {
					fout << ",Temperature " << i_prn << " (measured)";
				} else {
					fout << ",Tfr " << i_prn << " (measured)";
				}
			} else {
				fout << ",";
			}
			jj += 2;
		}
		if (Xdata.tag_low) {
			size_t tag = Xdata.tag_low;
			while ((tag + numberFixedSensors) <= totNumberSensors) {
				const size_t j_lim = ((tag + numberFixedSensors) <= numberMeasTemperatures)? 41 : 43;
				if (jj < j_lim) {
					fout << ",H(tag" << std::fixed << std::setfill('0') << std::setw(2) << tag << "),T(tag" << tag << ")";
					jj += 2;
					if (numberFixedSensors < numberMeasTemperatures) {
						fout << ",H(meas" << std::fixed << std::setfill('0') << std::setw(2) << tag << "),T(meas" << tag << ")";
						jj += 2;
					}
					tag++;
				}
			}
		}
		for (; jj < 44; jj++) {
			fout << ",-";
		}
	} else {
		fout << ",-,-,-,-,-,-,-,-,-,-,-,-,-,-,-,-,-,-,-,-,-,-,-,-,-,-,-,-";
	}

	if (variant == "ANTARCTICA") {
		if (maxNumberMeasTemperatures == 5)
			fout <<  ",Measured snow depth HS";
		fout << ",Internal energy change,Surface input (sum fluxes),Measured new snow density,Modeled new snow density,Erosion level (from srf),Running mean relative humidity (100h),Running mean wind speed (100h)";
	} else if (variant == "CALIBRATION") {
		if (maxNumberMeasTemperatures == 5)
			fout << ",Measured snow depth HS";
		fout << "Internal energy change,Surface input (sum fluxes),rho_hn(measured),rho_hn(Zwart),rho_hn(Lehning),rho_hn(Bellaire),rho_hn(PAHAUT)";
	} else {
		fout << ",Soil runoff,Internal energy change,Surface input (sum fluxes),Measured new snow density,Modeled new snow density,Crust thickness (S-slope)";
		if (!research_mode)
			fout << ",Snow depth correction,Mass change";
		else
			fout << ",-,Melt freeze part of internal energy change";
	}

	if(out_haz==true || out_soileb==false) {
		fout << "\n,,W m-2,W m-2,W m-2,W m-2,W m-2,W m-2,W m-2,W m-2,1,degC,degC,degC,degC,W m-2,degC,W m-2,W m-2,W m-2,W m-2,W m-2,W m-2,1,%,m s-1,m s-1,deg,kg m-2 h-1,cm,cm,mm,cm,cm,cm,kg m-2,kg m-2 h-1,kg m-2 h-1,kg m-2,kg m-2,kg m-2,degC,degC,degC,degC,degC,degC,degC,degC,degC,degC";
	} else {
		fout << "\n,,W m-2,W m-2,W m-2,W m-2,W m-2,W m-2,W m-2,W m-2,1,degC,degC,degC,degC,W m-2,degC,W m-2,W m-2,W m-2,W m-2,W m-2,W m-2,1,%,m s-1,m s-1,deg,kg m-2 h-1,cm,cm,kJ m-2,kJ m-2,MJ m-2,,kg m-2,kg m-2 h-1,kg m-2 h-1,kg m-2,kg m-2,kg m-2,degC,degC,degC,degC,degC,degC,degC,degC,degC,degC";
	}
	if (maxNumberMeasTemperatures == 5) {
		fout << ",kg m-2,cm,kg m-2,-,-,cm,1,cm,1,cm,1,cm,1,cm,1";
		if (out_canopy && useCanopyModel) {
			fout << ",kg m-2,degC,-,-,kg m-2,W m-2,W m-2,W m-2,W m-2,W m-2,kg m-2 per timestep,kg m-2 per timestep,kg m-2  per timestep,kg m-2 per timestep,kg m-2 per timestep,W m-2,W m-2,W m-2,W m-2,W m-2,W m-2,W m-2,W m-2,W m-2,W m-2,degC,kg m-2 per timestep,kg m-2 per timestep";
		} else {
			fout << ",,,,,,,,,,,,,,,,,,,,,,,,,,,,";
		}
	} else if (out_t) {
		size_t jj = 0;
		for (size_t ii = MIN(5, fixedPositions.size()); ii < numberFixedSensors; ii++) {
			if (ii >= fixedPositions.size()) {
				fout << ",cm";
				jj++;
			}
			fout << ",degC";
			jj++;
			if (ii < numberMeasTemperatures) {
				fout << ",degC";
				jj++;
			}
		}
		if (Xdata.tag_low) {
			size_t tag = Xdata.tag_low;
			while ((tag + numberFixedSensors) <= totNumberSensors) {
				const size_t j_lim = ((tag + numberFixedSensors) <= numberMeasTemperatures)? 41 : 43;
				if (jj < j_lim) {
					fout << ",cm,degC";
					jj += 2;
					if (numberFixedSensors < numberMeasTemperatures) {
						fout << ",cm,degC";
						jj += 2;
					}
					tag++;
				}
			}
		}
		for (; jj < 44; jj++)
			fout <<",";
	} else {
		fout << ",,,,,,,,,,,,,,,,,,,,,,,,,,,,";

	}
	if (variant == "ANTARCTICA") {
		if (maxNumberMeasTemperatures == 5)
			fout << ",cm";
		fout << ",kJ m-2,kJ m-2,kg m-3,kg m-3,cm,%,m s-1";
	} else if (variant == "CALIBRATION") {
		if (maxNumberMeasTemperatures == 5)
			fout << ",cm";
		fout << ",kJ m-2,kJ m-2,kg m-3,kg m-3,kg m-3,kg m-3,kg m-3";
	} else {
		fout << ",kg m-2,kJ m-2,kJ m-2,kg m-3,kg m-3,cm";
		if (!research_mode)
			fout << ",cm,kg m-2";
		else
			fout << ",-,kJ m-2";
	}

	fout << "\n\n[DATA]";
}

void AsciiIO::writeProHeader(const SnowStation& Xdata, std::ofstream &fout) const
{
	const string stationname = Xdata.meta.getStationName();
	fout << "[STATION_PARAMETERS]";
	fout <<  "\nStationName= " << stationname;
	fout << "\nLatitude= " << std::fixed << std::setprecision(8) <<  Xdata.meta.position.getLat();
	fout << "\nLongitude= " << std::fixed << std::setprecision(8) <<  Xdata.meta.position.getLon();
	fout << "\nAltitude= " << std::fixed << std::setprecision(0) <<  Xdata.meta.position.getAltitude();
	fout << "\nSlopeAngle= " << std::fixed << std::setprecision(2) << Xdata.meta.getSlopeAngle();
	fout << "\nSlopeAzi= " << std::fixed << std::setprecision(2) << Xdata.meta.getAzimuth();

	fout << "\n\n[HEADER]";
	if (out_haz) { // HACK To avoid troubles in A3D
		fout << "\n#" << info.computation_date.toString(Date::ISO) << ", Snowpack " << variant << " version " << info.version << " run by \"" << info.user << "\"";
		if (research_mode)
			fout <<  " (research mode)";
		else
			fout <<  " (operational mode)";
	}

	fout << "\n0500,Date";
	fout << "\n0501,nElems,height [> 0: top, < 0: bottom of elem.] (cm)";
	fout << "\n0502,nElems,element density (kg m-3)";
	fout << "\n0503,nElems,element temperature (degC)";
	fout << "\n0506,nElems,liquid water content by volume (%)";
	fout << "\n0508,nElems,dendricity (1)";
	fout << "\n0509,nElems,sphericity (1)";
	fout << "\n0510,nElems,coordination number (1)";
	fout << "\n0511,nElems,bond size (mm)";
	fout << "\n0512,nElems,grain size (mm)";
	fout << "\n0513,nElems,grain type (Swiss Code F1F2F3)";
	fout << "\n0514,3,grain type, grain size (mm), and density (kg m-3) of SH at surface";
	fout << "\n0515,nElems,ice volume fraction (%)";
	fout << "\n0516,nElems,air volume fraction (%)";
	fout << "\n0517,nElems,stress in (kPa)";
	fout << "\n0518,nElems,viscosity (GPa s)";
	fout << "\n0519,nElems,soil volume fraction (%)";
	fout << "\n0520,nElems,temperature gradient (K m-1)";
	fout << "\n0521,nElems,thermal conductivity (W K-1 m-1)";
	fout << "\n0522,nElems,absorbed shortwave radiation (W m-2)";
	fout << "\n0523,nElems,viscous deformation rate (1.e-6 s-1)";
	fout << "\n0530,8,position (cm) and minimum stability indices:";
	fout << "\n       profile type, stability class, z_Sdef, Sdef, z_Sn38, Sn38, z_Sk38, Sk38";
	fout << "\n0531,nElems,deformation rate stability index Sdef";
	fout << "\n0532,nElems,natural stability index Sn38";
	fout << "\n0533,nElems,stability index Sk38";
	fout << "\n0534,nElems,hand hardness either (N) or index steps (1)";
	fout << "\n0535,nElems,optical equivalent grain size (mm)";
	fout << "\n0601,nElems,snow shear strength (kPa)";
	fout << "\n0602,nElems,grain size difference (mm)";
	fout << "\n0603,nElems,hardness difference (1)";
	fout << "\n0604,nElems,ssi";
	fout << "\n0605,nElems,inverse texture index ITI (Mg m-4)";
	if (variant == "CALIBRATION") {
		fout << "\n0701,nElems,SNOWPACK: total settling rate (% h-1)";
		fout << "\n0702,nElems,SNOWPACK: settling rate due to load (% h-1)";
		fout << "\n0703,nElems,SNOWPACK: settling rate due to metamorphism (sig0) (% h-1)";
		fout << "\n0704,nElems,SNOWPACK: ratio -Sig0 to load EMS[e].C (1)";
		fout << "\n0705,nElems,SNOWPACK: bond to grain ratio (1)";
		fout << "\n0891,nElems,SNTHERM: settling rate due to load (% h-1)";
		fout << "\n0892,nElems,SNTHERM: settling rate due to metamorphism (% h-1)";
		fout << "\n0893,nElems,SNTHERM: viscosity (GPa s)";
	}
    fout << "\n1501,nNodes,height [> 0: top, < 0: bottom of elem.] (cm)";
    fout << "\n1504,nNodes,nodal temperature (degC)";
    fout << "\n1532,nNodes-2,natural stability index Sn38";
    fout << "\n1533,nNodes-2,stability index Sk38";
    fout << "\n1602,nNodes-2,grain size difference (mm)";
    fout << "\n1603,nNodes-2,hardness difference (1)";
    fout << "\n1604,nNodes-2,structural stability index SSI";
	if (aggregate_prf) {
		fout << "\n2501,anElems,height [> 0: top, < 0: bottom of elem.] (cm)";
		fout << "\n2502,anElems,element density (kg m-3)";
		fout << "\n2503,anElems,element temperature (degC)";
		fout << "\n2506,anElems,liquid water content by volume (%)";
		fout << "\n2508,anElems,dendricity (1)";
		fout << "\n2509,anElems,sphericity (1)";
		fout << "\n2512,anElems,grain size (mm)";
		fout << "\n2513,anElems+1,grain type (Swiss Code F1F2F3), including SH on surface";
		fout << "\n2514,3,grain type, grain size (mm), and density (kg m-3) of SH at surface";
		fout << "\n2521,anElems,thermal conductivity (W K-1 m-1)";
		fout << "\n2522,anElems,absorbed shortwave radiation (W m-2)";
		fout << "\n2530,8,position (cm) and minimum stability indices:";
		fout << "\n		  profile type, stability class, z_Sdef, Sdef, z_Sn38, Sn38, z_Sk38, Sk38";
		fout << "\n2531,anElems,deformation rate stability index Sdef";
		fout << "\n2534,anElems,hand hardness either (N) or index steps (1)";
		fout << "\n2535,anElems,optical equivalent grain size (mm)";
		fout << "\n2601,anElems,snow shear strength (kPa)";
		fout << "\n3501,anNodes,height [> 0: top, < 0: bottom of elem.] (cm)";
		fout << "\n3504,anNodes,nodal temperature (degC)";
		fout << "\n2532,anNodes-2,natural stability index Sn38";
		fout << "\n2533,anNodes-2,stability index Sk38";
		fout << "\n3602,anNodes-2,grain size difference (mm)";
		fout << "\n3603,anNodes-2,hardness difference (1)";
		fout << "\n3604,anNodes-2,structural stability index SSI";
	}
	fout << "\n\n[DATA]";
}

void AsciiIO::writePrfHeader(const SnowStation& Xdata, std::ofstream &fout) const
{
	const string stationname = Xdata.meta.getStationName();
	fout << "[TABULAR_PROFILES]\n";
}

/**
 * @brief This routine:
 * -# Checks for header in fnam by testing for first_string
 * -# If header is missing:
 *    - writes header in fnam according to file type (ext)
 *    - returns -1 (ext=="none")
 * @author Charles Fierz \n Mathias Bavay
 * @version 10.02
 * @param *fnam Filename
 * @param *first_string First string to be found in header
 * @param Hdata
 * @param *ext File extension
 * @return status
 */
bool AsciiIO::checkHeader(const SnowStation& Xdata, const std::string& filename, const std::string& ext, const std::string& signature) const
{
	 std::ifstream fin;
	 fin.open (filename.c_str(), std::ifstream::in);

	if (!fin.fail()) {
		// Check header of existing file
		string dummy;
		if (!(fin >> dummy) || dummy.empty()) {
			fin.close();
			throw InvalidFormatException("Can not read header of file \'"+filename+"\'", AT);
		}
		if (signature!=dummy) {
			prn_msg(__FILE__, __LINE__, "err", Date(), "Header in %s should read %s, not %s", filename.c_str(), signature.c_str(), dummy.c_str());
			return false;
		}
		fin.close();
	} else if (ext=="none") {
		return false;
	} else {
		std::ofstream fout;
		fout.open(filename.c_str(),  std::ios::out);
		if (fout.fail())
			return false;

		if (ext=="err") {
			fout << "[SNOWPACK_ERROR_LOG]\n";
			fout <<  "         RUNTIME :  STN LOC LINE MSG [JULIAN]";
		} else if (ext=="met") {
			writeMETHeader(Xdata, fout);
		} else if (ext=="pro") {
			writeProHeader(Xdata, fout);
		} else if (ext=="prf") {
			writePrfHeader(Xdata, fout);
		} else {
			prn_msg(__FILE__, __LINE__, "wrn", Date(), "No header defined for files *.%s", ext.c_str());
		}
		fout.close();
	}

	return true;
}

bool AsciiIO::writeHazardData(const std::string& /*stationID*/, const std::vector<ProcessDat>& /*Hdata*/,
                              const std::vector<ProcessInd>& /*Hdata_ind*/, const size_t& /*num*/)
{
	throw IOException("Nothing implemented here!", AT);
}

/**
 * @brief Reads labels and dates from file for tagging
 * @author Thomas Egger
 * @param TAGdata
 * @param filename Filename to read from
 * @param Mdata To pass zv_ts[] values for initialization
 */
void AsciiIO::readTags(const std::string& filename, const CurrentMeteo&  Mdata, TaggingData& TAGdata)
{
	Config tagging_config(filename);
	tagging_config.getValue("NUMBER_TAGS", numberTags); //HACK: numberTags should be a member of TAGdata?
	tagging_config.getValue("TAG_LOW", TAGdata.tag_low);
	tagging_config.getValue("TAG_TOP", TAGdata.tag_top);
	tagging_config.getValue("REPOS_LOW", TAGdata.repos_low);
	tagging_config.getValue("REPOS_TOP", TAGdata.repos_top);

	totNumberSensors += numberTags;

	TAGdata.tag_low = MAX(1, MIN(TAGdata.tag_low, numberTags));
	TAGdata.tag_top = MIN(TAGdata.tag_top, numberTags);
	TAGdata.repos_low = MAX(1, TAGdata.repos_low);
	TAGdata.repos_top = MIN(TAGdata.repos_top, numberTags);

	TAGdata.resize(numberTags + 1);
	TAGdata.useSoilLayers = useSoilLayers;

	for (size_t tag=1; tag<=numberTags; tag++) {
		stringstream ss;
		ss << setw(2) << setfill('0') << tag;

		tagging_config.getValue("LABEL_" + ss.str(), TAGdata.tags[tag-1].label);

		string date_string;
		tagging_config.getValue("DATE_" + ss.str(), date_string);
		IOUtils::convertString(TAGdata.tags[tag-1].date, date_string, time_zone);

		if ( (tag >= TAGdata.repos_low) && (tag <= TAGdata.repos_top) ) {
			const size_t depth = fixedPositions.size() + tag - 1;
			if (Mdata.zv_ts.size() > depth) {
				TAGdata.tags[tag-1].previous_depth = Mdata.zv_ts[depth];
			} else { //HACK: can I do this? does this make sense?
				TAGdata.tags[tag-1].previous_depth = IOUtils::nodata;
			}
		} else {
			TAGdata.tags[tag-1].previous_depth = IOUtils::nodata;
		}
	}
}<|MERGE_RESOLUTION|>--- conflicted
+++ resolved
@@ -302,19 +302,11 @@
  * the current file. Each new data block starts with commented out metadata: first a line giving the fields names and then a
  * line giving the units. Then the data lines follow until either an empty line (end of the profile for this date) or a new
  * metadata block (followed by new data).
-<<<<<<< HEAD
- * 
- * It starts with the date of the profile and location informations (station name, aspect, slope, etc). If there is a profile
- * for this date, then the stability indexes are provided in the second block. This second block is followed by a block about
- * the layer propreties, each starting with the layer deposition date.
- * 
-=======
  *
  * It starts with the date of the profile and location informations (station name, aspect, slope, etc). If there is a profile
  * for this date, then the stability indexes are provided in the second block. This second block is followed by a block about
  * the layer propreties, each starting with the layer deposition date.
  *
->>>>>>> 03627116
  * @section prf_example Example
  * @code
  * #Date,JulianDate,station,aspect,slope,Nlayers,hs,swe,lwc_sum,ts,tg
@@ -325,13 +317,8 @@
  * deformation,1.8,0.54,-1,-1
  * natural,1.8,6.00
  * ssi,5.1,6.00
-<<<<<<< HEAD
- * S4,5.1,6.00 
- * S5,0.0,6.00 
-=======
  * S4,5.1,6.00
  * S5,0.0,6.00
->>>>>>> 03627116
  * #DepositionDate,DepositionJulianDate,Hn,Tn,gradT,rho,theta_i,theta_w,ogs,gsz,bsz,dd,sp,class,mk,hardness
  * #-,-,cm,degC,K m-1,kg m-3,1,mm,mm,mm,1,1,1,1,1
  * 1995-11-01T22:45:00,2450023.447917,1.8,-1.43,-72.4,88.0,0.096,0.000,0.1,0.1,0.3,0.96,0.49,110,0,1.0
@@ -341,11 +328,7 @@
  * 1995-11-01T23:45:00,2450023.489583,4.3,-3.31,-69.4,79.0,0.086,0.000,0.1,0.1,0.3,0.99,0.50,110,0,1.0
  * 1995-11-02T00:00:00,2450023.500000,5.1,-3.77,-62.5,78.5,0.086,0.000,0.1,0.1,0.3,1.00,0.50,110,0,1.0
  * @endcode
-<<<<<<< HEAD
- * 
-=======
  *
->>>>>>> 03627116
  * @section prf_keywords Keywords
  * This plugin uses the following keywords:
  * - AGGREGATE_PRF: if enabled, layers are aggregated in order to reduce their number, in the [Output] section;
@@ -1003,21 +986,14 @@
 	fout << "\n0518," << nE;
 	for (size_t e = 0; e < nE; e++)
 		fout << "," << std::scientific << std::setprecision(3) << 1.e-9*EMS[e].k[SETTLEMENT];
-<<<<<<< HEAD
-	// *519: preferential water volume fraction (%)
+	// 0519: preferential water volume fraction (%)
+	// 0519: soil volume fraction (%)
 	fout << "\n0519," << nE;
 	for (size_t e = 0; e < nE; e++) {
 		const double pref_flowarea=exp(0.09904-3.557*EMS[e].ogs);	// Area involved in preferential flow in the current layer (fraction between 0 and 1)
 		fout << "," << std::fixed << std::setprecision(0) <<100.*EMS[e].theta[WATER_PREF]/pref_flowarea;
 	}
-	// *520: temperature gradient (K m-1)
-=======
-	// 0519: soil volume fraction (%)
-	fout << "\n0519," << nE;
-	for (size_t e = 0; e < nE; e++)
-		fout << "," << std::fixed << std::setprecision(0) <<100.*EMS[e].theta[SOIL];
 	// 0520: temperature gradient (K m-1)
->>>>>>> 03627116
 	fout << "\n0520," << nE;
 	for (size_t e = 0; e < nE; e++)
 		fout << "," << std::scientific << std::setprecision(3) << EMS[e].gradT;
@@ -1468,22 +1444,12 @@
 
 	ofs << "#Date,JulianDate,station,aspect,slope,Nlayers,hs,swe,lwc_sum,ts,tg\n";
 	ofs << "#-,-,-,deg,deg,1,cm,kg m-2,degC,degC\n";
-<<<<<<< HEAD
-	ofs << fixed << dateOfProfile.toString(Date::ISO) << "," << setprecision(6) << dateOfProfile.getJulian() << ",";
-	ofs << Xdata.meta.getStationName() << "," << setprecision(1) << Xdata.meta.getAzimuth() << "," << Xdata.meta.getSlopeAngle() << ",";
-	if (Xdata.getNumberOfElements() == Xdata.SoilNode) {
-		ofs << "0,-999.,-999.,-999.,-999.\n\n\n";
-		ofs.close();
-	} else {
-		vector<SnowProfileLayer> Pdata( SnowProfileLayer::generateProfile(dateOfProfile, Xdata, hoar_density_surf, hoar_min_size_surf) );
-=======
 	ofs << fixed << i_date.toString(Date::ISO) << "," << setprecision(6) << i_date.getJulian() << ",";
 	ofs << Xdata.meta.getStationName() << "," << setprecision(1) << Xdata.meta.getAzimuth() << "," << Xdata.meta.getSlopeAngle() << ",";
 	if (Xdata.getNumberOfElements() == Xdata.SoilNode) {
 		ofs << "0,-999.,-999.,-999.,-999.\n\n";
 	} else {
 		vector<SnowProfileLayer> Pdata( SnowProfileLayer::generateProfile(i_date, Xdata, hoar_density_surf, hoar_min_size_surf) );
->>>>>>> 03627116
 		if (aggregate) {
 			Aggregate::aggregate(Pdata);
 		}
@@ -1501,13 +1467,10 @@
 		ofs << "S4," << setprecision(1) << M_TO_CM(Xdata.z_S_4/cos_sl) << "," << setprecision(2) << Xdata.S_4 << "\n";
 		ofs << "S5," << setprecision(1) << M_TO_CM(Xdata.z_S_5/cos_sl) << "," << setprecision(2) << Xdata.S_5 << "\n";
 		//Now write all layers starting from the ground
-<<<<<<< HEAD
-=======
 		if (aggregate)
 			ofs << "#Aggregated profile\n";
 		else
 			ofs << "#Full profile\n";
->>>>>>> 03627116
 		ofs << "#DepositionDate,DepositionJulianDate,Hn,Tn,gradT,rho,theta_i,theta_w,ogs,gsz,bsz,dd,sp,class,mk,hardness\n";
 		ofs << "#-,-,cm,degC,K m-1,kg m-3,1,mm,mm,mm,1,1,1,1,1\n";
 		for(size_t ll=0; ll<nL; ll++) {
@@ -1518,7 +1481,7 @@
 			ofs << setprecision(2) << Pdata[ll].dendricity << "," << Pdata[ll].sphericity << ",";
 			ofs << Pdata[ll].type << "," << Pdata[ll].marker << "," << setprecision(1) << Pdata[ll].hard << "\n";
 		}
-		ofs << "\n\n";
+		ofs << "\n";
 	}
 	ofs.close();
 }
