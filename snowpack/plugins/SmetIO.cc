--- conflicted
+++ resolved
@@ -156,8 +156,6 @@
 	snowpath = string();
 	cfg.getValue("SNOWPATH", "Input", snowpath, IOUtils::nothrow);
 	i_snowpath = (!snowpath.empty())? snowpath : inpath;
-<<<<<<< HEAD
-=======
 }
 
 SmetIO::~SmetIO() 
@@ -183,7 +181,6 @@
 		perp_to_slope = source.perp_to_slope;
 	}
 	return *this;
->>>>>>> f5bb16a1
 }
 
 
@@ -249,11 +246,7 @@
 	Date profile_date;
 	IOUtils::convertString(profile_date, haz_reader.get_header_value("ProfileDate"),  SmetIO::in_dflt_TZ);
 	if (profile_date.isUndef())
-<<<<<<< HEAD
-		throw ("Invalid ProfileDate in file \""+hazfilename+"\"", AT);
-=======
 		throw InvalidFormatException("Invalid ProfileDate in file \""+hazfilename+"\"", AT);
->>>>>>> f5bb16a1
 
 	vector<string> vec_timestamp;
 	vector<double> vec_data;
