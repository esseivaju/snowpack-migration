--- conflicted
+++ resolved
@@ -74,11 +74,7 @@
  *  - none, assume saturation pressure and no extra resistance
  */
 //@{
-<<<<<<< HEAD
-const int SnLaws::soil_evaporation = 1;
-=======
 const SnLaws::soil_evap_model SnLaws::soil_evaporation = EVAP_RESISTANCE;
->>>>>>> f5bb16a1
 
 /// @brief Minimum soil surface resistance, 50 sm-1 (van den Hurk et al, 2000)
 const double SnLaws::rsoilmin = 50.0;
@@ -491,7 +487,7 @@
 /**
  * @brief Advective Heat Flux injection (mimicking heat advection by infiltrating water?)
  * @param Xdata The advective heat flux will be added to Xdata.sw_abs
- * @param advective_heat heat flux (positive or negative) to add (W m-3) //HACK: input as W/m2 is more logical
+ * @param advective_heat heat flux (positive or negative) to add (W m-3) //NO_HACK: input as W/m2 seems more logical but wrong! It is a source term!
  * @param depth_begin depth where to begin injecting the heat flux (in m from the soil surface)
  * @param depth_end depth where to stop injecting the heat flux (in m from the soil surface)
  */
@@ -591,11 +587,7 @@
 		C_eff_soil = (beta1 + weight * beta2) * Edata.theta[ICE];
 		if ((Edata.theta[WATER]+Edata.theta[WATER_PREF]) > SnowStation::thresh_moist_soil) {
 			const double alpha1 = 0.389, alpha2 = 0.3567, alpha3 = 61.61;
-<<<<<<< HEAD
-			C_eff_soil += MAX( 0.27, (alpha1 + alpha2 * weight) * log(alpha3 * (Edata.theta[WATER]+Edata.theta[WATER_PREF])) );
-=======
-			C_eff_soil += std::max( 0.27, (alpha1 + alpha2 * weight) * log(alpha3 * Edata.theta[WATER]) );
->>>>>>> f5bb16a1
+			C_eff_soil += std::max( 0.27, (alpha1 + alpha2 * weight) * log(alpha3 * (Edata.theta[WATER]+Edata.theta[WATER_PREF])) );
 		} else
 			C_eff_soil += 0.27;
 			C_eff_soil = std::min(C_eff_soil_max, C_eff_soil);
@@ -814,13 +806,8 @@
 			 * function is defined in compLatentHeat, and the Switch SnLaws::soil_evaporation is found
 			 * in Laws_sn.h
 			*/
-<<<<<<< HEAD
-			if (SnLaws::soil_evaporation == 0 && th_w_ss < Xdata.Edata[Xdata.SoilNode-1].soilFieldCapacity()) {
-				eS = Vp2 * 0.5 * ( 1. - cos (MIN (Constants::pi, th_w_ss * Constants::pi
-=======
 			if (SnLaws::soil_evaporation==EVAP_RELATIVE_HUMIDITY && th_w_ss < Xdata.Edata[Xdata.SoilNode-1].soilFieldCapacity()) {
 				eS = Vp2 * 0.5 * ( 1. - cos (std::min(Constants::pi, th_w_ss * Constants::pi
->>>>>>> f5bb16a1
 				         / (Xdata.Edata[Xdata.SoilNode-1].soilFieldCapacity() * 1.6))));
 			} else {
 				eS = Vp2;
@@ -868,22 +855,17 @@
 double SnLaws::compLatentHeat(const CurrentMeteo& Mdata, SnowStation& Xdata, const double& height_of_meteo_values)
 {
 	const size_t nElems = Xdata.getNumberOfElements();
-	
+
 	double c = compSensibleHeatCoefficient(Mdata, Xdata, height_of_meteo_values);
-	
+
 	if ((Xdata.getNumberOfNodes() == Xdata.SoilNode + 1) && (nElems > 0)
 		    && (Xdata.Ndata[nElems].T >= Xdata.Edata[nElems-1].melting_tk)
 		    && (SnLaws::soil_evaporation == EVAP_RESISTANCE)) {
 		const double eA = Mdata.rh * Atmosphere::waterSaturationPressure( Mdata.ta );
 		const double eS = Atmosphere::waterSaturationPressure( Xdata.Ndata[nElems].T );
 		if (eS >= eA) {
-<<<<<<< HEAD
-			c = 1. / c + SnLaws::rsoilmin / MAX(SnLaws::relsatmin, MIN(1.,
+			c = 1. / c + SnLaws::rsoilmin / std::max(SnLaws::relsatmin, std::min(1.,
 			                                    (Xdata.Edata[nElems-1].theta[WATER]+Xdata.Edata[nElems-1].theta[WATER_PREF])
-=======
-			c = 1. / c + SnLaws::rsoilmin / std::max(SnLaws::relsatmin, std::min(1.,
-			                                    Xdata.Edata[nElems-1].theta[WATER]
->>>>>>> f5bb16a1
 			                                    / Xdata.Edata[Xdata.SoilNode-1].soilFieldCapacity()));
 			c = 1. / c;
 		}
@@ -1129,7 +1111,7 @@
 	case t_term_837: // as of revision 243, used up to revision 837 (deprecated)
 		return (9. - 8.7 * exp(0.015 * (Te - Constants::melting_tk)));
 	}
-	
+
 	throw UnknownValueException("Unknown viscosity temperature dependency selected!", AT);
 }
 
@@ -1194,7 +1176,7 @@
 		return sig0;
 	}
 	}
-	
+
 	//this should not be reached...
 	prn_msg(__FILE__, __LINE__, "err", Date(), "visc=%d not a valid choice for loadingRateStress!", visc);
 	throw IOException("Choice not implemented yet!", AT);
@@ -1609,4 +1591,4 @@
 		Vis = SnLaws::smallest_viscosity;
 
 	return(Vis);
-}
+}